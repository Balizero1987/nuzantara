--- conflicted
+++ resolved
@@ -2,7 +2,7 @@
 import { apiClient } from '@/lib/api/client';
 import { AUTH_TOKEN_KEY } from '@/lib/constants';
 import { authAPI } from '@/lib/api/auth';
-<<<<<<< HEAD
+ claude/analyze-llm-integration-018p7FsF5kriUCjhDezJjgyc
 import { zantaraAPI, type ZantaraContext } from '@/lib/api/zantara-integration';
 
 export interface EnrichedChatRequest {
@@ -10,9 +10,9 @@
   conversationHistory: Array<{ role: string; content: string }>;
   context?: ZantaraContext;
 }
-=======
+
 import { fetchWithRetry } from '@/lib/api/fetch-utils';
->>>>>>> f5d3eed0
+ main
 
 export const chatAPI = {
   /**
@@ -33,7 +33,7 @@
       saveConversation?: boolean;
     }
   ): Promise<void> {
-<<<<<<< HEAD
+ claude/analyze-llm-integration-018p7FsF5kriUCjhDezJjgyc
     const { enrichContext = true, saveConversation = true } = options || {};
 
     // Try multiple ways to get token
@@ -73,10 +73,10 @@
       });
     }
     console.log('[ChatClient] Conversation history length:', conversationHistory?.length || 0);
-=======
+
     // Get token from single source of truth
     const token = apiClient.getToken();
->>>>>>> f5d3eed0
+ main
 
     if (!token) {
       console.error('[ChatClient] No authentication token found');
@@ -102,7 +102,7 @@
     }
 
     try {
-<<<<<<< HEAD
+ claude/analyze-llm-integration-018p7FsF5kriUCjhDezJjgyc
       // Add timeout to prevent hanging requests
       const controller = new AbortController();
       const timeoutId = setTimeout(() => controller.abort(), 180000); // 180 second timeout
@@ -121,7 +121,6 @@
         },
       };
 
-      // Add enriched context if available
       if (context) {
         requestBody.zantara_context = {
           session_id: context.session.sessionId,
@@ -137,20 +136,19 @@
       }
 
       const response = await fetch('/api/chat/stream', {
-=======
-      // Use fetchWithRetry for robust connection
-      // We use a long timeout (3 mins) for the streaming connection itself
+
+      
       const response = await fetchWithRetry('/api/chat/stream', {
->>>>>>> f5d3eed0
+ main
         method: 'POST',
         headers: {
           'Content-Type': 'application/json',
           Authorization: `Bearer ${token}`,
         },
-<<<<<<< HEAD
+ claude/analyze-llm-integration-018p7FsF5kriUCjhDezJjgyc
         body: JSON.stringify(requestBody),
         signal: controller.signal,
-=======
+
         body: JSON.stringify({
           message: message,
           user_id: authAPI.getUser()?.email || 'web_user',
@@ -165,7 +163,7 @@
         }),
         timeout: 180000, // 180 second timeout (3 mins)
         retries: 2, // Retry connection failures twice
->>>>>>> f5d3eed0
+ main
       });
 
       if (!response.ok) {
