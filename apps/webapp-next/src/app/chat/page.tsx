--- conflicted
+++ resolved
@@ -110,7 +110,7 @@
   }, [isInitialized, setSession, replaceMessages, setCRMContext, setSessionInitialized])
 
   useEffect(() => {
-<<<<<<< HEAD
+ claude/analyze-llm-integration-018p7FsF5kriUCjhDezJjgyc
     // Check for token - try multiple possible storage keys with retry mechanism
     const checkToken = () => {
       const token = apiClient.getToken() ||
@@ -156,18 +156,18 @@
     if (!token) {
       // Don't redirect immediately, wait for retry
       return
-=======
+
     if (!isAuthLoading && !isAuthenticated) {
       router.push("/login")
->>>>>>> f5d3eed0
+ main
     }
   }, [isAuthLoading, isAuthenticated, router])
 
-<<<<<<< HEAD
+ claude/analyze-llm-integration-018p7FsF5kriUCjhDezJjgyc
     // Initialize ZANTARA session
     initializeSession()
   }, [router, initializeSession])
-=======
+
   useEffect(() => {
     // Load conversation history from localStorage
     const savedMessages = localStorage.getItem("zantara_conversation")
@@ -187,7 +187,7 @@
       localStorage.setItem("zantara_conversation", JSON.stringify(messages))
     }
   }, [messages])
->>>>>>> f5d3eed0
+ main
 
   useEffect(() => {
     messagesEndRef.current?.scrollIntoView({ behavior: "smooth" })
