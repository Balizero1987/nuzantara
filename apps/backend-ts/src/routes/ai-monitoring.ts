--- conflicted
+++ resolved
@@ -18,14 +18,6 @@
     // Dynamically import to avoid issues if not yet initialized
     const { getCronScheduler } = await import('../services/cron-scheduler.js');
     const status = getCronScheduler().getStatus();
-<<<<<<< HEAD
-    const { cronScheduler } = await import('../services/cron-scheduler.js');
-    const status = cronScheduler.getStatus();
-    const { getCronScheduler } = await import('../services/cron-scheduler.js');
-    const cronScheduler = getCronScheduler();
-    const status = cronScheduler.getJobStatus();
-=======
->>>>>>> 4426f396
 
     res.json({
       ok: true,
@@ -74,22 +66,11 @@
   try {
     const { openRouterClient } = await import('../services/ai/openrouter-client.js');
     const { getCronScheduler } = await import('../services/cron-scheduler.js');
-<<<<<<< HEAD
-    const { cronScheduler } = await import('../services/cron-scheduler.js');
-    const { getCronScheduler } = await import('../services/cron-scheduler.js');
-    const cronScheduler = getCronScheduler();
-=======
->>>>>>> 4426f396
 
     // Check OpenRouter health
     const healthy = await openRouterClient.healthCheck();
     const stats = openRouterClient.getStats();
     const cronStatus = getCronScheduler().getStatus();
-<<<<<<< HEAD
-    const cronStatus = cronScheduler.getStatus();
-    const cronStatus = cronScheduler.getJobStatus();
-=======
->>>>>>> 4426f396
 
     res.json({
       ok: true,
