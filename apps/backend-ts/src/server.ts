/**
 * ZANTARA TS-BACKEND Server
 * Main entry point for the TypeScript backend service
 */

import express from 'express';
import { createServer } from 'http';
import { ENV } from './config/index.js';
import logger from './services/logger.js';
import { attachRoutes } from './routing/router.js';
// import { loadAllHandlers } from './core/load-all-handlers.js';
import { applySecurity, globalRateLimiter } from './middleware/security.middleware.js';
import { corsMiddleware } from './middleware/cors.js';
import { setupWebSocket } from './websocket.js';
import { metricsMiddleware, metricsHandler } from './middleware/observability.middleware.js';
import { initializeRedis } from './middleware/cache.middleware.js';
import cacheRoutes from './routes/cache.routes.js';
import correlationMiddleware from './logging/correlation-middleware.js';

// Load balancing and high availability components
import { featureFlags, FeatureFlag } from './services/feature-flags.js';
import { initializeDatabasePool, getDatabasePool } from './services/connection-pool.js';
import { initializeChromaDBPool, getChromaDBPool } from './services/chromadb-pool.js';
import { prioritizedRateLimiter } from './middleware/prioritized-rate-limit.js';
import healthRoutes from './routes/health.js';
import { auditTrail } from './services/audit-trail.js';

// 🤖 AUTONOMOUS AGENTS - Cron Scheduler
import { getCronScheduler } from './services/cron-scheduler.js';

// 🚀 PERFORMANCE MONITORING - Sonnet implementation
import {
  performanceMiddleware,
  performanceHeaders,
  startMetricsCleanup,
} from './middleware/performance-middleware.js';
import performanceRoutes from './routes/performance.routes.js';

// GLM 4.6 Architect Patch - Enhanced Architecture
import { serviceRegistry } from './services/architecture/service-registry.js';
import { enhancedRouter } from './services/architecture/enhanced-router.js';

// UNIFIED AUTHENTICATION - Strategy Pattern Implementation (Gemini Pro 2.5)
import {
  unifiedAuth,
} from './services/auth/unified-auth-strategy.js';

// AI AUTOMATION - Cron Scheduler (OpenRouter Integration)
<<<<<<< HEAD
=======
import { cronScheduler } from './services/cron-scheduler.js';
>>>>>>> 71fd0dd3
import aiMonitoringRoutes from './routes/ai-monitoring.js';

// GLM 4.6 Architect Patch: Register v3 Ω services
async function registerV3OmegaServices(): Promise<void> {
  // Register v3 Ω service instances
  const v3Services = [
    {
      id: 'unified-service-1',
      name: 'unified',
      version: '1.0.0',
      host: 'localhost',
      port: 8080,
      protocol: 'http' as const,
      health: 'healthy' as const,
      lastHealthCheck: Date.now(),
      metadata: {
        description: 'Unified knowledge hub service',
        weight: 10,
        domain: 'all',
      },
    },
    {
      id: 'collective-service-1',
      name: 'collective',
      version: '1.0.0',
      host: 'localhost',
      port: 8080,
      protocol: 'http' as const,
      health: 'healthy' as const,
      lastHealthCheck: Date.now(),
      metadata: {
        description: 'Collective memory service',
        weight: 8,
        domain: 'memory',
      },
    },
    {
      id: 'ecosystem-service-1',
      name: 'ecosystem',
      version: '1.0.0',
      host: 'localhost',
      port: 8080,
      protocol: 'http' as const,
      health: 'healthy' as const,
      lastHealthCheck: Date.now(),
      metadata: {
        description: 'Business ecosystem analysis',
        weight: 7,
        domain: 'business',
      },
    },
  ];

  for (const service of v3Services) {
    await serviceRegistry.registerService(service);
  }


  // Register enhanced routes
  enhancedRouter.registerRoute({
    path: '/zantara.unified',
    method: 'POST',
    service: 'unified',
    timeout: 10000,
    retryAttempts: 3,
    rateLimit: {
      windowMs: 60000,
      max: 100,
    },
  });

  enhancedRouter.registerRoute({
    path: '/zantara.collective',
    method: 'POST',
    service: 'collective',
    timeout: 15000,
    retryAttempts: 2,
    rateLimit: {
      windowMs: 60000,
      max: 50,
    },
  });

  enhancedRouter.registerRoute({
    path: '/zantara.ecosystem',
    method: 'POST',
    service: 'ecosystem',
    timeout: 20000,
    retryAttempts: 2,
    rateLimit: {
      windowMs: 60000,
      max: 30,
    },
  });

  logger.info('✅ v3 Ω services registered with enhanced routing');
}

// Main async function to ensure handlers load before server starts
async function startServer() {
  // Initialize Redis cache
  await initializeRedis();

  // 🚀 CRITICAL: Initialize V3 Performance Cache System
  try {
    const { initializeV3CacheSystem } = await import('./services/v3-cache-init.js');
    await initializeV3CacheSystem();
    logger.info('✅ V3 Performance Cache System initialized');
  } catch (error: any) {
    logger.warn(`⚠️ V3 Cache initialization failed: ${error.message}`);
    logger.warn('⚠️ Continuing without V3 cache optimization');
  }

  // GLM 4.6 Architect Patch: Initialize Enhanced Architecture
  try {
    // Load service registry from cache
    await serviceRegistry.loadFromCache();

    // Start service health checking
    serviceRegistry.startHealthChecking();

    // Register v3 Ω services
    await registerV3OmegaServices();

    logger.info('✅ Enhanced Architecture (GLM 4.6) initialized');
  } catch (error: any) {
    logger.warn(`⚠️ Enhanced Architecture initialization failed: ${error.message}`);
    logger.warn('⚠️ Continuing with basic architecture');
  }

  // Initialize connection pools if enabled
  if (featureFlags.isEnabled(FeatureFlag.ENABLE_ENHANCED_POOLING)) {
    try {
      if (process.env.DATABASE_URL) {
        await initializeDatabasePool();
        logger.info('✅ Database connection pool initialized');
      }

      if (process.env.CHROMADB_URL) {
        await initializeChromaDBPool();
        logger.info('✅ ChromaDB connection pool initialized');
      }
    } catch (error: any) {
      logger.warn(`⚠️  Connection pooling initialization failed: ${error.message}`);
      logger.warn('⚠️  Continuing without enhanced pooling');
    }
  }

  // Initialize audit trail if enabled
  if (featureFlags.isEnabled(FeatureFlag.ENABLE_AUDIT_TRAIL)) {
    logger.info('✅ Audit trail system enabled');
    await auditTrail.log({
      eventType: 'SYSTEM_STARTUP' as any,
      action: 'Server started',
      result: 'success',
    } as any);
  }

  // 🚀 Start performance monitoring cleanup scheduler
  startMetricsCleanup();
  logger.info('✅ Performance monitoring system initialized');

  // Create Express app
  const app = express();

  // Fix for Fly.io proxy headers - configure trust proxy
  app.set('trust proxy', true);

  // PATCH-3: Apply security middleware (headers, sanitization, logging)
  app.use(applySecurity);

  // PATCH-3: CORS with security configuration
  app.use(corsMiddleware);

  // Body parsing
  app.use(express.json({ limit: '10mb' }));
  app.use(express.urlencoded({ extended: true, limit: '10mb' }));

  // Correlation tracking for unified logging
  app.use(correlationMiddleware());

  // PATCH-3: Global rate limiting (fallback)
  app.use(globalRateLimiter);

  // Prioritized rate limiting (if enabled)
  if (featureFlags.isEnabled(FeatureFlag.ENABLE_PRIORITIZED_RATE_LIMIT)) {
    app.use(prioritizedRateLimiter);
    logger.info('✅ Prioritized rate limiting enabled');
  }

  // 🚀 PERFORMANCE MONITORING: Add performance tracking middleware
  app.use(performanceHeaders);
  app.use(performanceMiddleware);

  // Observability: Metrics collection
  app.use(metricsMiddleware);

  // Request logging
  app.use((req, _res, next) => {
    logger.info(`${req.method} ${req.path} - ${req.ip}`);
    next();
  });

  // Enhanced health check routes (replaces old /health)
  app.use(healthRoutes);

  // 🚀 PERFORMANCE MONITORING: Add performance monitoring routes
  app.use('/performance', performanceRoutes);
  logger.info('✅ Performance monitoring routes mounted');

  // Legacy health check (backward compatibility)
  app.get('/health', (_req, res) => {
    res.json({
      status: 'healthy',
      service: 'ZANTARA TS-BACKEND',
      version: '5.2.1',
      timestamp: new Date().toISOString(),
      uptime: process.uptime(),
    });
  });

  // Metrics endpoint for Prometheus (if not already in health routes)
  app.get('/metrics', metricsHandler);

  // Cache management routes
  app.use('/cache', cacheRoutes);

  // AI Automation monitoring routes
  app.use('/api/monitoring', aiMonitoringRoutes);
  logger.info('✅ AI Automation monitoring routes mounted');
  // Autonomous Agents Monitoring routes
  const monitoringRoutes = await import('./routes/monitoring.routes.js');
  app.use('/api/monitoring', monitoringRoutes.default);
  logger.info('✅ Autonomous Agents monitoring routes mounted');

  // GLM 4.6 Architect Patch: Enhanced Architecture endpoints
  app.get('/architecture/status', (_req, res) => {
    res.json({
      ok: true,
      data: {
        circuitBreakers: enhancedRouter.getCircuitBreakerStatus(),
        serviceRegistry: enhancedRouter.getServiceRegistryStatus(),
        metrics: enhancedRouter.getMetricsSummary(),
        timestamp: new Date().toISOString(),
      },
      meta: {
        version: 'GLM 4.6 Architect Patch v1.0.0',
        description: 'Enhanced Architecture Status Dashboard',
      },
    });
  });

  // Enhanced v3 Ω endpoints with circuit breaker protection
  const { zantaraUnified } = await import('./handlers/zantara/zantara-unified.js');
  const { zantaraCollective } = await import('./handlers/zantara/zantara-collective.js');
  const { zantaraEcosystem } = await import('./handlers/zantara/zantara-ecosystem.js');
  app.post('/zantara.unified', zantaraUnified);
  app.post('/zantara.collective', zantaraCollective);
  app.post('/zantara.ecosystem', zantaraEcosystem);

  // FIX 2: Frontend compatibility aliases - /api/v3/zantara/* → /zantara.*
  app.post('/api/v3/zantara/unified', (req, res, next) => {
    req.url = '/zantara.unified';
    app._router.handle(req, res, next);
  });

  app.post('/api/v3/zantara/collective', (req, res, next) => {
    req.url = '/zantara.collective';
    app._router.handle(req, res, next);
  });

  app.post('/api/v3/zantara/ecosystem', (req, res, next) => {
    req.url = '/zantara.ecosystem';
    app._router.handle(req, res, next);
  });

  logger.info('✅ Frontend compatibility aliases mounted (/api/v3/zantara/* → /zantara.*)');

  // UNIFIED AUTHENTICATION ENDPOINTS (Gemini Pro 2.5)
  app.get('/auth/strategies', (_req, res) => {
    res.json({
      ok: true,
      data: {
        strategies: unifiedAuth.getStrategyStats(),
        availableStrategies: unifiedAuth.getStrategies().map((s) => ({
          name: s.name,
          priority: s.priority,
        })),
        timestamp: new Date().toISOString(),
      },
      meta: {
        service: 'zantara-unified-auth',
        version: '1.0.0',
      },
    });
  });

  app.post('/auth/validate', async (req, res) => {
    try {
      const { token, strategy } = req.body;

      if (!token) {
        return res.status(400).json({
          ok: false,
          error: 'Token is required',
        });
      }

      const user = await unifiedAuth.validateToken(token, strategy);

      if (user) {
        res.json({
          ok: true,
          data: {
            user: {
              id: user.id,
              email: user.email,
              name: user.name,
              role: user.role,
              department: user.department,
              authType: user.authType,
              permissions: user.permissions,
              isActive: user.isActive,
            },
            tokenInfo: {
              strategy: user.authType,
              validatedAt: new Date().toISOString(),
            },
          },
        });
      } else {
        res.status(401).json({
          ok: false,
          error: 'Invalid or expired token',
          code: 'INVALID_TOKEN',
        });
      }
    } catch (error) {
      logger.error('Token validation error:', error);
      res.status(500).json({
        ok: false,
        error: 'Token validation failed',
        details: error.message,
      });
    }
  });

  app.post('/auth/refresh', async (req, res) => {
    try {
      const { token } = req.body;

      if (!token) {
        return res.status(400).json({
          ok: false,
          error: 'Token is required',
        });
      }

      const newToken = await unifiedAuth.refreshToken(token);

      if (newToken) {
        res.json({
          ok: true,
          data: {
            token: newToken,
            refreshedAt: new Date().toISOString(),
          },
        });
      } else {
        res.status(401).json({
          ok: false,
          error: 'Token refresh failed',
          code: 'REFRESH_FAILED',
        });
      }
    } catch (error) {
      logger.error('Token refresh error:', error);
      res.status(500).json({
        ok: false,
        error: 'Token refresh failed',
        details: error.message,
      });
    }
  });

  app.post('/auth/revoke', async (req, res) => {
    try {
      const { token } = req.body;

      if (!token) {
        return res.status(400).json({
          ok: false,
          error: 'Token is required',
        });
      }

      const revoked = await unifiedAuth.revokeToken(token);

      res.json({
        ok: true,
        data: {
          revoked,
          revokedAt: new Date().toISOString(),
        },
      });
    } catch (error) {
      logger.error('Token revocation error:', error);
      res.status(500).json({
        ok: false,
        error: 'Token revocation failed',
        details: error.message,
      });
    }
  });

  app.post('/auth/generate', async (req, res) => {
    try {
      const { user, strategy = 'enhanced' } = req.body;

      if (!user || !user.id || !user.email) {
        return res.status(400).json({
          ok: false,
          error: 'User data with id and email is required',
        });
      }

      const unifiedUser = {
        id: user.id,
        userId: user.id,
        email: user.email,
        name: user.name || user.email?.split('@')[0],
        role: user.role || 'User',
        department: user.department || 'general',
        permissions: user.permissions || ['read'],
        isActive: true,
        lastLogin: new Date(),
        authType: strategy as any,
      };

      const token = unifiedAuth.generateToken(unifiedUser, strategy);

      res.json({
        ok: true,
        data: {
          token,
          strategy,
          user: unifiedUser,
          generatedAt: new Date().toISOString(),
        },
      });
    } catch (error) {
      logger.error('Token generation error:', error);
      res.status(500).json({
        ok: false,
        error: 'Token generation failed',
        details: error.message,
      });
    }
  });

  // FIX 1: POST /api/auth/demo - Generate demo token for testing/development
  app.post('/api/auth/demo', async (req, res) => {
    try {
      const { userId, name, email } = req.body;

      const demoUserId = userId || `demo_${Date.now()}`;
      const demoUser = {
        id: demoUserId,
        userId: demoUserId,
        email: email || `${userId || 'demo'}@demo.zantara.io`,
        name: name || 'Demo User',
        role: 'User' as const,
        department: 'demo',
        permissions: ['read' as const],
        isActive: true,
        lastLogin: new Date(),
        authType: 'legacy' as const
      };

      const token = unifiedAuth.generateToken(demoUser, 'legacy');
      const expiresIn = 3600;

      logger.info(`✅ Demo token generated for user: ${demoUser.id}`);

      res.json({
        ok: true,
        data: {
          token,
          expiresIn,
          user: {
            id: demoUser.id,
            email: demoUser.email,
            name: demoUser.name,
            role: demoUser.role
          }
        }
      });
    } catch (error) {
      logger.error('❌ Demo auth error:', error);
      res.status(500).json({
        ok: false,
        error: 'Failed to generate demo token'
      });
    }
  });

  // FIX 4a: POST /auth/login - User login (JWT generation)
  app.post('/auth/login', async (req, res) => {
    try {
      const { email, password, name } = req.body;

      if (!email) {
        return res.status(400).json({
          ok: false,
          error: 'Email is required'
        });
      }

      const generatedUserId = `user_${Date.now()}`;
      const user = {
        id: generatedUserId,
        userId: generatedUserId,
        email,
        name: name || email.split('@')[0],
        role: 'User' as const,
        department: 'general',
        permissions: ['read' as const, 'write' as const],
        isActive: true,
        lastLogin: new Date(),
        authType: 'legacy' as const
      };

      const token = unifiedAuth.generateToken(user, 'legacy');
      const expiresIn = 3600;

      logger.info(`✅ User logged in: ${user.email}`);

      res.json({
        ok: true,
        data: {
          token,
          expiresIn,
          user: {
            id: user.id,
            email: user.email,
            name: user.name,
            role: user.role
          }
        }
      });
    } catch (error) {
      logger.error('❌ Login error:', error);
      res.status(500).json({
        ok: false,
        error: 'Login failed'
      });
    }
  });

  // FIX 4b: POST /auth/logout - User logout (token revocation)
  app.post('/auth/logout', async (req, res) => {
    try {
      const token = req.headers.authorization?.replace('Bearer ', '');

      if (token) {
        unifiedAuth.revokeToken(token);
        logger.info('✅ User logged out, token revoked');
      }

      res.json({
        ok: true,
        data: {
          message: 'Logout successful'
        }
      });
    } catch (error) {
      logger.error('❌ Logout error:', error);
      res.status(500).json({
        ok: false,
        error: 'Logout failed'
      });
    }
  });

  // Root endpoint
  app.get('/', (_req, res) => {
    res.json({
      message: 'ZANTARA TS-BACKEND is running',
      version: '5.2.1',
      endpoints: {
        health: '/health',
        api: '/call',
        team: '/team.login',
      },
    });
  });

  // Bali Zero routes with caching
  const baliZeroRoutes = await import('./routes/api/v2/bali-zero.routes.js');
  app.use('/api/v2/bali-zero', baliZeroRoutes.default);

  // FIX 3: SSE streaming endpoint aliases (frontend compatibility)
  app.get('/bali-zero/chat-stream', (req, res, next) => {
    req.url = '/api/v2/bali-zero/chat-stream';
    app._router.handle(req, res, next);
  });

  app.post('/bali-zero/chat-stream', (req, res, next) => {
    req.url = '/api/v2/bali-zero/chat-stream';
    app._router.handle(req, res, next);
  });

  logger.info('✅ SSE streaming aliases mounted (/bali-zero/chat-stream → /api/v2/bali-zero/chat-stream)');

  // Team Authentication routes
  const teamAuthRoutes = await import('./routes/api/auth/team-auth.routes.js');
  app.use('/api/auth/team', teamAuthRoutes.default);
  logger.info('✅ Team Authentication routes loaded');

  // Tax Dashboard routes (commented out - routes not yet implemented)
  // Main Authentication routes (JWT-based)
  const authRoutes = await import('./routes/auth.routes.js');
  app.use('/api/auth', authRoutes.default);
  app.use('/api/user', authRoutes.default); // For /api/user/profile
  logger.info('✅ Main Authentication routes loaded');

  // Tax Dashboard routes (disabled - routes not yet implemented)
  // const taxRoutes = await import('./routes/api/tax/tax.routes.js');
  // const { seedTestData } = await import('./services/tax-db.service.js');
  // app.use('/api/tax', taxRoutes.default);
  // seedTestData(); // Initialize test companies
  // logger.info('✅ Tax Dashboard routes loaded');

  // V3 Performance Monitoring Routes
  const v3PerformanceRoutes = await import('./routes/v3-performance.routes.js');
  app.use('/api/v3/performance', v3PerformanceRoutes.default);
  logger.info('✅ V3 Performance monitoring routes mounted');

  // Cursor Ultra Auto Patch: Enhanced Code Quality Routes
  const codeQualityRoutes = await import('./routes/code-quality.routes.js');
  app.use('/code-quality', codeQualityRoutes.default);
  logger.info('✅ Enhanced Code Quality Monitor loaded');

  // Load main router with all handlers
  attachRoutes(app);

  // Error handling
  app.use((err: any, _req: express.Request, res: express.Response, _next: express.NextFunction) => {
    logger.error('Unhandled error:', err);
    res.status(500).json({
      status: 'error',
      message: 'Internal server error',
      error: process.env.NODE_ENV === 'development' ? err.message : 'Something went wrong',
    });
  });

  // 404 handler
  app.use((req, res) => {
    res.status(404).json({
      status: 'error',
      message: 'Endpoint not found',
      path: req.originalUrl,
    });
  });

  // Start server
  const PORT = parseInt(process.env.PORT || ENV.PORT || '8080');

  // Create HTTP server (for WebSocket)
  const httpServer = createServer(app);

  // Setup WebSocket for real-time features (P0.4) - only if Redis is configured
  if (process.env.REDIS_URL) {
    const _io = setupWebSocket(httpServer);
    logger.info('✅ WebSocket server initialized');
  } else {
    logger.warn('⚠️  REDIS_URL not set - WebSocket real-time features disabled');
  }

  const server = httpServer.listen(PORT, '0.0.0.0', async () => {
    logger.info(`🚀 ZANTARA TS-BACKEND started on port ${PORT}`);
    logger.info(`🌐 Environment: ${ENV.NODE_ENV}`);
    logger.info(`🔗 Health check: http://localhost:${PORT}/health`);
    if (process.env.REDIS_URL) {
      logger.info(`🔌 WebSocket ready for real-time features`);
    }

    // Start AI Automation Cron Scheduler
    try {
      cronScheduler.start();
      logger.info('🤖 AI Automation Cron Scheduler started');
    } catch (error: any) {
      logger.warn(`⚠️  AI Automation Cron Scheduler failed to start: ${error.message}`);
      logger.warn('⚠️  Continuing without AI automation');
    }

    // Initialize Cron Scheduler for Autonomous Agents
    try {
      const cronScheduler = getCronScheduler();
      await cronScheduler.start();
      logger.info('✅ Autonomous Agents Cron Scheduler activated');
    } catch (error: any) {
      logger.error('❌ Failed to start Cron Scheduler:', error.message);
    }
  });

  // Handle shutdown gracefully
  async function gracefulShutdown(signal: string) {
    logger.info(`${signal} signal received: starting graceful shutdown`);

    // Stop cron scheduler
    try {
      const cronScheduler = getCronScheduler();
      await cronScheduler.stop();
      logger.info('Cron Scheduler stopped');
    } catch (error: any) {
      logger.error('Error stopping Cron Scheduler:', error.message);
    }

    // Stop accepting new requests
    server.close(async () => {
      logger.info('HTTP server closed');

      // Close connection pools
      if (featureFlags.isEnabled(FeatureFlag.ENABLE_ENHANCED_POOLING)) {
        try {
          if (process.env.DATABASE_URL) {
            const dbPool = getDatabasePool();
            await dbPool.close();
            logger.info('Database connection pool closed');
          }

          if (process.env.CHROMADB_URL) {
            const chromaPool = getChromaDBPool();
            await chromaPool.close();
            logger.info('ChromaDB connection pool closed');
          }
        } catch (error: any) {
          logger.error(`Error closing connection pools: ${error.message}`);
        }
      }

      // Stop AI Automation Cron Scheduler
      try {
<<<<<<< HEAD
        getCronScheduler().stop();
=======
        cronScheduler.stop();
>>>>>>> 71fd0dd3
        logger.info('AI Automation Cron Scheduler stopped');
      } catch (error: any) {
        logger.warn(`Error stopping cron scheduler: ${error.message}`);
      }

      // Log shutdown to audit trail
      if (featureFlags.isEnabled(FeatureFlag.ENABLE_AUDIT_TRAIL)) {
        await auditTrail.log({
          eventType: 'SYSTEM_SHUTDOWN' as any,
          action: `Server shutdown: ${signal}`,
          result: 'success',
        } as any);
      }

      logger.info('Graceful shutdown complete');
      process.exit(0);
    });

    // Force shutdown after 30 seconds
    setTimeout(() => {
      logger.error('Forced shutdown after timeout');
      process.exit(1);
    }, 30000);
  }

  process.on('SIGTERM', () => gracefulShutdown('SIGTERM'));
  process.on('SIGINT', () => gracefulShutdown('SIGINT'));
}

// Start the server
startServer().catch((err) => {
  logger.error('❌ Failed to start server:', err);
  process.exit(1);
});<|MERGE_RESOLUTION|>--- conflicted
+++ resolved
@@ -46,10 +46,7 @@
 } from './services/auth/unified-auth-strategy.js';
 
 // AI AUTOMATION - Cron Scheduler (OpenRouter Integration)
-<<<<<<< HEAD
-=======
 import { cronScheduler } from './services/cron-scheduler.js';
->>>>>>> 71fd0dd3
 import aiMonitoringRoutes from './routes/ai-monitoring.js';
 
 // GLM 4.6 Architect Patch: Register v3 Ω services
@@ -794,11 +791,8 @@
 
       // Stop AI Automation Cron Scheduler
       try {
-<<<<<<< HEAD
         getCronScheduler().stop();
-=======
         cronScheduler.stop();
->>>>>>> 71fd0dd3
         logger.info('AI Automation Cron Scheduler stopped');
       } catch (error: any) {
         logger.warn(`Error stopping cron scheduler: ${error.message}`);
