/**
 * ZANTARA TS-BACKEND Server
 * Main entry point for the TypeScript backend service
 */

import express from 'express';
import { createServer } from 'http';
import { ENV } from './config/index.js';
import logger from './services/logger.js';
import { attachRoutes } from './routing/router.js';
// import { loadAllHandlers } from './core/load-all-handlers.js';
import { applySecurity, globalRateLimiter } from './middleware/security.middleware.js';
import { corsMiddleware } from './middleware/cors.js';
import { setupWebSocket } from './websocket.js';
import { metricsMiddleware, metricsHandler } from './middleware/observability.middleware.js';
import { initializeRedis } from './middleware/cache.middleware.js';
import cacheRoutes from './routes/cache.routes.js';
import correlationMiddleware from './logging/correlation-middleware.js';

// Load balancing and high availability components
import { featureFlags, FeatureFlag } from './services/feature-flags.js';
import { initializeDatabasePool, getDatabasePool } from './services/connection-pool.js';
import { initializeChromaDBPool, getChromaDBPool } from './services/chromadb-pool.js';
import { prioritizedRateLimiter } from './middleware/prioritized-rate-limit.js';
import healthRoutes from './routes/health.js';
import { auditTrail } from './services/audit-trail.js';

// 🤖 AUTONOMOUS AGENTS - Cron Scheduler
import { getCronScheduler } from './services/cron-scheduler.js';

// 🚀 PERFORMANCE MONITORING - Sonnet implementation
import {
  performanceMiddleware,
  performanceHeaders,
  startMetricsCleanup,
} from './middleware/performance-middleware.js';
import performanceRoutes from './routes/performance.routes.js';

// GLM 4.6 Architect Patch - Enhanced Architecture
import { serviceRegistry } from './services/architecture/service-registry.js';
import { enhancedRouter } from './services/architecture/enhanced-router.js';

// UNIFIED AUTHENTICATION - Strategy Pattern Implementation (Gemini Pro 2.5)
import {
  unifiedAuth,
} from './services/auth/unified-auth-strategy.js';

// AI AUTOMATION - Cron Scheduler (OpenRouter Integration)
import aiMonitoringRoutes from './routes/ai-monitoring.js';

// GLM 4.6 Architect Patch: Register v3 Ω services
async function registerV3OmegaServices(): Promise<void> {
  // Register v3 Ω service instances
  const v3Services = [
    {
      id: 'unified-service-1',
      name: 'unified',
      version: '1.0.0',
      host: 'localhost',
      port: 8080,
      protocol: 'http' as const,
      health: 'healthy' as const,
      lastHealthCheck: Date.now(),
      metadata: {
        description: 'Unified knowledge hub service',
        weight: 10,
        domain: 'all',
      },
    },
    {
      id: 'collective-service-1',
      name: 'collective',
      version: '1.0.0',
      host: 'localhost',
      port: 8080,
      protocol: 'http' as const,
      health: 'healthy' as const,
      lastHealthCheck: Date.now(),
      metadata: {
        description: 'Collective memory service',
        weight: 8,
        domain: 'memory',
      },
    },
    {
      id: 'ecosystem-service-1',
      name: 'ecosystem',
      version: '1.0.0',
      host: 'localhost',
      port: 8080,
      protocol: 'http' as const,
      health: 'healthy' as const,
      lastHealthCheck: Date.now(),
      metadata: {
        description: 'Business ecosystem analysis',
        weight: 7,
        domain: 'business',
      },
    },
  ];

  for (const service of v3Services) {
    await serviceRegistry.registerService(service);
  }


  // Register enhanced routes
  enhancedRouter.registerRoute({
    path: '/zantara.unified',
    method: 'POST',
    service: 'unified',
    timeout: 10000,
    retryAttempts: 3,
    rateLimit: {
      windowMs: 60000,
      max: 100,
    },
  });

  enhancedRouter.registerRoute({
    path: '/zantara.collective',
    method: 'POST',
    service: 'collective',
    timeout: 15000,
    retryAttempts: 2,
    rateLimit: {
      windowMs: 60000,
      max: 50,
    },
  });

  enhancedRouter.registerRoute({
    path: '/zantara.ecosystem',
    method: 'POST',
    service: 'ecosystem',
    timeout: 20000,
    retryAttempts: 2,
    rateLimit: {
      windowMs: 60000,
      max: 30,
    },
  });

  logger.info('✅ v3 Ω services registered with enhanced routing');
}

// Main async function to ensure handlers load before server starts
async function startServer() {
  // Initialize Redis cache
  await initializeRedis();

  // 🚀 CRITICAL: Initialize V3 Performance Cache System
  try {
    const { initializeV3CacheSystem } = await import('./services/v3-cache-init.js');
    await initializeV3CacheSystem();
    logger.info('✅ V3 Performance Cache System initialized');
  } catch (error: any) {
    logger.warn(`⚠️ V3 Cache initialization failed: ${error.message}`);
    logger.warn('⚠️ Continuing without V3 cache optimization');
  }

  // GLM 4.6 Architect Patch: Initialize Enhanced Architecture
  try {
    // Load service registry from cache
    await serviceRegistry.loadFromCache();

    // Start service health checking
    serviceRegistry.startHealthChecking();

    // Register v3 Ω services
    await registerV3OmegaServices();

    logger.info('✅ Enhanced Architecture (GLM 4.6) initialized');
  } catch (error: any) {
    logger.warn(`⚠️ Enhanced Architecture initialization failed: ${error.message}`);
    logger.warn('⚠️ Continuing with basic architecture');
  }

  // Initialize connection pools if enabled
  if (featureFlags.isEnabled(FeatureFlag.ENABLE_ENHANCED_POOLING)) {
    try {
      if (process.env.DATABASE_URL) {
        await initializeDatabasePool();
        logger.info('✅ Database connection pool initialized');
      }

      if (process.env.CHROMADB_URL) {
        await initializeChromaDBPool();
        logger.info('✅ ChromaDB connection pool initialized');
      }
    } catch (error: any) {
      logger.warn(`⚠️  Connection pooling initialization failed: ${error.message}`);
      logger.warn('⚠️  Continuing without enhanced pooling');
    }
  }

  // Initialize audit trail if enabled
  if (featureFlags.isEnabled(FeatureFlag.ENABLE_AUDIT_TRAIL)) {
    logger.info('✅ Audit trail system enabled');
    await auditTrail.log({
      eventType: 'SYSTEM_STARTUP' as any,
      action: 'Server started',
      result: 'success',
    } as any);
  }

  // 🚀 Start performance monitoring cleanup scheduler
  startMetricsCleanup();
  logger.info('✅ Performance monitoring system initialized');

  // Create Express app
  const app = express();

  // Fix for Fly.io proxy headers - configure trust proxy
  app.set('trust proxy', true);

  // PATCH-3: Apply security middleware (headers, sanitization, logging)
  app.use(applySecurity);

  // PATCH-3: CORS with security configuration
  app.use(corsMiddleware);

  // Body parsing
  app.use(express.json({ limit: '10mb' }));
  app.use(express.urlencoded({ extended: true, limit: '10mb' }));

  // Correlation tracking for unified logging
  app.use(correlationMiddleware());

  // PATCH-3: Global rate limiting (fallback)
  app.use(globalRateLimiter);

  // Prioritized rate limiting (if enabled)
  if (featureFlags.isEnabled(FeatureFlag.ENABLE_PRIORITIZED_RATE_LIMIT)) {
    app.use(prioritizedRateLimiter);
    logger.info('✅ Prioritized rate limiting enabled');
  }

  // 🚀 PERFORMANCE MONITORING: Add performance tracking middleware
  app.use(performanceHeaders);
  app.use(performanceMiddleware);

  // Observability: Metrics collection
  app.use(metricsMiddleware);

  // Request logging
  app.use((req, _res, next) => {
    logger.info(`${req.method} ${req.path} - ${req.ip}`);
    next();
  });

  // Enhanced health check routes (replaces old /health)
  app.use(healthRoutes);

  // 🚀 PERFORMANCE MONITORING: Add performance monitoring routes
  app.use('/performance', performanceRoutes);
  logger.info('✅ Performance monitoring routes mounted');

  // Legacy health check (backward compatibility)
  app.get('/health', (_req, res) => {
    res.json({
      status: 'healthy',
      service: 'ZANTARA TS-BACKEND',
      version: '5.2.1',
      timestamp: new Date().toISOString(),
      uptime: process.uptime(),
    });
  });

  // Metrics endpoint for Prometheus (if not already in health routes)
  app.get('/metrics', metricsHandler);

  // Cache management routes
  app.use('/cache', cacheRoutes);

  // AI Automation monitoring routes
  app.use('/api/monitoring', aiMonitoringRoutes);
  logger.info('✅ AI Automation monitoring routes mounted');
  // Autonomous Agents Monitoring routes
  const monitoringRoutes = await import('./routes/monitoring.routes.js');
  app.use('/api/monitoring', monitoringRoutes.default);
  logger.info('✅ Autonomous Agents monitoring routes mounted');

  // GLM 4.6 Architect Patch: Enhanced Architecture endpoints
  app.get('/architecture/status', (_req, res) => {
    res.json({
      ok: true,
      data: {
        circuitBreakers: enhancedRouter.getCircuitBreakerStatus(),
        serviceRegistry: enhancedRouter.getServiceRegistryStatus(),
        metrics: enhancedRouter.getMetricsSummary(),
        timestamp: new Date().toISOString(),
      },
      meta: {
        version: 'GLM 4.6 Architect Patch v1.0.0',
        description: 'Enhanced Architecture Status Dashboard',
      },
    });
  });

  // Enhanced v3 Ω endpoints with circuit breaker protection
  const { zantaraUnified } = await import('./handlers/zantara/zantara-unified.js');
  const { zantaraCollective } = await import('./handlers/zantara/zantara-collective.js');
  const { zantaraEcosystem } = await import('./handlers/zantara/zantara-ecosystem.js');
  app.post('/zantara.unified', zantaraUnified);
  app.post('/zantara.collective', zantaraCollective);
  app.post('/zantara.ecosystem', zantaraEcosystem);

  // FIX 2: Frontend compatibility aliases - /api/v3/zantara/* → /zantara.*
  app.post('/api/v3/zantara/unified', (req, res, next) => {
    req.url = '/zantara.unified';
    app._router.handle(req, res, next);
  });

  app.post('/api/v3/zantara/collective', (req, res, next) => {
    req.url = '/zantara.collective';
    app._router.handle(req, res, next);
  });

  app.post('/api/v3/zantara/ecosystem', (req, res, next) => {
    req.url = '/zantara.ecosystem';
    app._router.handle(req, res, next);
  });

  logger.info('✅ Frontend compatibility aliases mounted (/api/v3/zantara/* → /zantara.*)');

  // UNIFIED AUTHENTICATION ENDPOINTS (Gemini Pro 2.5)
  app.get('/auth/strategies', (_req, res) => {
    res.json({
      ok: true,
      data: {
        strategies: unifiedAuth.getStrategyStats(),
        availableStrategies: unifiedAuth.getStrategies().map((s) => ({
          name: s.name,
          priority: s.priority,
        })),
        timestamp: new Date().toISOString(),
      },
      meta: {
        service: 'zantara-unified-auth',
        version: '1.0.0',
      },
    });
  });

  app.post('/auth/validate', async (req, res) => {
    try {
      const { token, strategy } = req.body;

      if (!token) {
        return res.status(400).json({
          ok: false,
          error: 'Token is required',
        });
      }

      const user = await unifiedAuth.validateToken(token, strategy);

      if (user) {
        res.json({
          ok: true,
          data: {
            user: {
              id: user.id,
              email: user.email,
              name: user.name,
              role: user.role,
              department: user.department,
              authType: user.authType,
              permissions: user.permissions,
              isActive: user.isActive,
            },
            tokenInfo: {
              strategy: user.authType,
              validatedAt: new Date().toISOString(),
            },
          },
        });
      } else {
        res.status(401).json({
          ok: false,
          error: 'Invalid or expired token',
          code: 'INVALID_TOKEN',
        });
      }
    } catch (error) {
      logger.error('Token validation error:', error);
      res.status(500).json({
        ok: false,
        error: 'Token validation failed',
        details: error.message,
      });
    }
  });

  app.post('/auth/refresh', async (req, res) => {
    try {
      const { token } = req.body;

      if (!token) {
        return res.status(400).json({
          ok: false,
          error: 'Token is required',
        });
      }

      const newToken = await unifiedAuth.refreshToken(token);

      if (newToken) {
        res.json({
          ok: true,
          data: {
            token: newToken,
            refreshedAt: new Date().toISOString(),
          },
        });
      } else {
        res.status(401).json({
          ok: false,
          error: 'Token refresh failed',
          code: 'REFRESH_FAILED',
        });
      }
    } catch (error) {
      logger.error('Token refresh error:', error);
      res.status(500).json({
        ok: false,
        error: 'Token refresh failed',
        details: error.message,
      });
    }
  });

  app.post('/auth/revoke', async (req, res) => {
    try {
      const { token } = req.body;

      if (!token) {
        return res.status(400).json({
          ok: false,
          error: 'Token is required',
        });
      }

      const revoked = await unifiedAuth.revokeToken(token);

      res.json({
        ok: true,
        data: {
          revoked,
          revokedAt: new Date().toISOString(),
        },
      });
    } catch (error) {
      logger.error('Token revocation error:', error);
      res.status(500).json({
        ok: false,
        error: 'Token revocation failed',
        details: error.message,
      });
    }
  });

  app.post('/auth/generate', async (req, res) => {
    try {
      const { user, strategy = 'enhanced' } = req.body;

      if (!user || !user.id || !user.email) {
        return res.status(400).json({
          ok: false,
          error: 'User data with id and email is required',
        });
      }

      const unifiedUser = {
        id: user.id,
        userId: user.id,
        email: user.email,
        name: user.name || user.email?.split('@')[0],
        role: user.role || 'User',
        department: user.department || 'general',
        permissions: user.permissions || ['read'],
        isActive: true,
        lastLogin: new Date(),
        authType: strategy as any,
      };

      const token = unifiedAuth.generateToken(unifiedUser, strategy);

      res.json({
        ok: true,
        data: {
          token,
          strategy,
          user: unifiedUser,
          generatedAt: new Date().toISOString(),
        },
      });
    } catch (error) {
      logger.error('Token generation error:', error);
      res.status(500).json({
        ok: false,
        error: 'Token generation failed',
        details: error.message,
      });
    }
  });

  // FIX 1: POST /api/auth/demo - Generate demo token for testing/development
  app.post('/api/auth/demo', async (req, res) => {
    try {
      const { userId, name, email } = req.body;

      const demoUserId = userId || `demo_${Date.now()}`;
      const demoUser = {
        id: demoUserId,
<<<<<<< HEAD
        userId: demoUserId, // Compatibility layer
=======
        userId: demoUserId,
>>>>>>> 3b38a7f4
        email: email || `${userId || 'demo'}@demo.zantara.io`,
        name: name || 'Demo User',
        role: 'User' as const,
        department: 'demo',
        permissions: ['read' as const],
        isActive: true,
        lastLogin: new Date(),
        authType: 'legacy' as const
      };

      const token = unifiedAuth.generateToken(demoUser, 'legacy');
      const expiresIn = 3600;

      logger.info(`✅ Demo token generated for user: ${demoUser.id}`);

      res.json({
        ok: true,
        data: {
          token,
          expiresIn,
          user: {
            id: demoUser.id,
            email: demoUser.email,
            name: demoUser.name,
            role: demoUser.role
          }
        }
      });
    } catch (error) {
      logger.error('❌ Demo auth error:', error);
      res.status(500).json({
        ok: false,
        error: 'Failed to generate demo token'
      });
    }
  });

  // FIX 4a: POST /auth/login - User login (JWT generation)
  app.post('/auth/login', async (req, res) => {
    try {
      const { email, password, name } = req.body;

      if (!email) {
        return res.status(400).json({
          ok: false,
          error: 'Email is required'
        });
      }

<<<<<<< HEAD
      const userIdGenerated = `user_${Date.now()}`;
      const user = {
        id: userIdGenerated,
        userId: userIdGenerated, // Compatibility layer
=======
      const generatedUserId = `user_${Date.now()}`;
      const user = {
        id: generatedUserId,
        userId: generatedUserId,
>>>>>>> 3b38a7f4
        email,
        name: name || email.split('@')[0],
        role: 'User' as const,
        department: 'general',
        permissions: ['read' as const, 'write' as const],
        isActive: true,
        lastLogin: new Date(),
<<<<<<< HEAD
        authType: 'enhanced' as const
=======
        authType: 'legacy' as const
>>>>>>> 3b38a7f4
      };

      const token = unifiedAuth.generateToken(user, 'legacy');
      const expiresIn = 3600;

      logger.info(`✅ User logged in: ${user.email}`);

      res.json({
        ok: true,
        data: {
          token,
          expiresIn,
          user: {
            id: user.id,
            email: user.email,
            name: user.name,
            role: user.role
          }
        }
      });
    } catch (error) {
      logger.error('❌ Login error:', error);
      res.status(500).json({
        ok: false,
        error: 'Login failed'
      });
    }
  });

  // FIX 4b: POST /auth/logout - User logout (token revocation)
  app.post('/auth/logout', async (req, res) => {
    try {
      const token = req.headers.authorization?.replace('Bearer ', '');

      if (token) {
        unifiedAuth.revokeToken(token);
        logger.info('✅ User logged out, token revoked');
      }

      res.json({
        ok: true,
        data: {
          message: 'Logout successful'
        }
      });
    } catch (error) {
      logger.error('❌ Logout error:', error);
      res.status(500).json({
        ok: false,
        error: 'Logout failed'
      });
    }
  });

  // Root endpoint
  app.get('/', (_req, res) => {
    res.json({
      message: 'ZANTARA TS-BACKEND is running',
      version: '5.2.1',
      endpoints: {
        health: '/health',
        api: '/call',
        team: '/team.login',
      },
    });
  });

  // Bali Zero routes with caching
  const baliZeroRoutes = await import('./routes/api/v2/bali-zero.routes.js');
  app.use('/api/v2/bali-zero', baliZeroRoutes.default);

  // FIX 3: SSE streaming endpoint aliases (frontend compatibility)
  app.get('/bali-zero/chat-stream', (req, res, next) => {
    req.url = '/api/v2/bali-zero/chat-stream';
    app._router.handle(req, res, next);
  });

  app.post('/bali-zero/chat-stream', (req, res, next) => {
    req.url = '/api/v2/bali-zero/chat-stream';
    app._router.handle(req, res, next);
  });

  logger.info('✅ SSE streaming aliases mounted (/bali-zero/chat-stream → /api/v2/bali-zero/chat-stream)');

  // Team Authentication routes
  const teamAuthRoutes = await import('./routes/api/auth/team-auth.routes.js');
  app.use('/api/auth/team', teamAuthRoutes.default);
  logger.info('✅ Team Authentication routes loaded');

  // Tax Dashboard routes (commented out - routes not yet implemented)
  // Main Authentication routes (JWT-based)
  const authRoutes = await import('./routes/auth.routes.js');
  app.use('/api/auth', authRoutes.default);
  app.use('/api/user', authRoutes.default); // For /api/user/profile
  logger.info('✅ Main Authentication routes loaded');

  // Tax Dashboard routes (disabled - routes not yet implemented)
  // const taxRoutes = await import('./routes/api/tax/tax.routes.js');
  // const { seedTestData } = await import('./services/tax-db.service.js');
  // app.use('/api/tax', taxRoutes.default);
  // seedTestData(); // Initialize test companies
  // logger.info('✅ Tax Dashboard routes loaded');

  // V3 Performance Monitoring Routes
  const v3PerformanceRoutes = await import('./routes/v3-performance.routes.js');
  app.use('/api/v3/performance', v3PerformanceRoutes.default);
  logger.info('✅ V3 Performance monitoring routes mounted');

  // Cursor Ultra Auto Patch: Enhanced Code Quality Routes
  const codeQualityRoutes = await import('./routes/code-quality.routes.js');
  app.use('/code-quality', codeQualityRoutes.default);
  logger.info('✅ Enhanced Code Quality Monitor loaded');

  // Load main router with all handlers
  attachRoutes(app);

  // Error handling
  app.use((err: any, _req: express.Request, res: express.Response, _next: express.NextFunction) => {
    logger.error('Unhandled error:', err);
    res.status(500).json({
      status: 'error',
      message: 'Internal server error',
      error: process.env.NODE_ENV === 'development' ? err.message : 'Something went wrong',
    });
  });

  // 404 handler
  app.use((req, res) => {
    res.status(404).json({
      status: 'error',
      message: 'Endpoint not found',
      path: req.originalUrl,
    });
  });

  // Start server
  const PORT = parseInt(process.env.PORT || ENV.PORT || '8080');

  // Create HTTP server (for WebSocket)
  const httpServer = createServer(app);

  // Setup WebSocket for real-time features (P0.4) - only if Redis is configured
  if (process.env.REDIS_URL) {
    const _io = setupWebSocket(httpServer);
    logger.info('✅ WebSocket server initialized');
  } else {
    logger.warn('⚠️  REDIS_URL not set - WebSocket real-time features disabled');
  }

  const server = httpServer.listen(PORT, '0.0.0.0', async () => {
    logger.info(`🚀 ZANTARA TS-BACKEND started on port ${PORT}`);
    logger.info(`🌐 Environment: ${ENV.NODE_ENV}`);
    logger.info(`🔗 Health check: http://localhost:${PORT}/health`);
    if (process.env.REDIS_URL) {
      logger.info(`🔌 WebSocket ready for real-time features`);
    }

<<<<<<< HEAD
=======
    // Start AI Automation Cron Scheduler
    try {
      cronScheduler.start();
      logger.info('🤖 AI Automation Cron Scheduler started');
    } catch (error: any) {
      logger.warn(`⚠️  AI Automation Cron Scheduler failed to start: ${error.message}`);
      logger.warn('⚠️  Continuing without AI automation');
    }

>>>>>>> 3b38a7f4
    // Initialize Cron Scheduler for Autonomous Agents
    try {
      const cronScheduler = getCronScheduler();
      await cronScheduler.start();
      logger.info('✅ Autonomous Agents Cron Scheduler activated');
    } catch (error: any) {
      logger.error('❌ Failed to start Cron Scheduler:', error.message);
    }
  });

  // Handle shutdown gracefully
  async function gracefulShutdown(signal: string) {
    logger.info(`${signal} signal received: starting graceful shutdown`);

    // Stop cron scheduler
    try {
      const cronScheduler = getCronScheduler();
      await cronScheduler.stop();
      logger.info('Cron Scheduler stopped');
    } catch (error: any) {
      logger.error('Error stopping Cron Scheduler:', error.message);
    }

    // Stop accepting new requests
    server.close(async () => {
      logger.info('HTTP server closed');

      // Close connection pools
      if (featureFlags.isEnabled(FeatureFlag.ENABLE_ENHANCED_POOLING)) {
        try {
          if (process.env.DATABASE_URL) {
            const dbPool = getDatabasePool();
            await dbPool.close();
            logger.info('Database connection pool closed');
          }

          if (process.env.CHROMADB_URL) {
            const chromaPool = getChromaDBPool();
            await chromaPool.close();
            logger.info('ChromaDB connection pool closed');
          }
        } catch (error: any) {
          logger.error(`Error closing connection pools: ${error.message}`);
        }
      }

      // Stop AI Automation Cron Scheduler
      try {
<<<<<<< HEAD
        await getCronScheduler().stop();
=======
        getCronScheduler().stop();
        cronScheduler.stop();
>>>>>>> 3b38a7f4
        logger.info('AI Automation Cron Scheduler stopped');
      } catch (error: any) {
        logger.warn(`Error stopping cron scheduler: ${error.message}`);
      }

      // Log shutdown to audit trail
      if (featureFlags.isEnabled(FeatureFlag.ENABLE_AUDIT_TRAIL)) {
        await auditTrail.log({
          eventType: 'SYSTEM_SHUTDOWN' as any,
          action: `Server shutdown: ${signal}`,
          result: 'success',
        } as any);
      }

      logger.info('Graceful shutdown complete');
      process.exit(0);
    });

    // Force shutdown after 30 seconds
    setTimeout(() => {
      logger.error('Forced shutdown after timeout');
      process.exit(1);
    }, 30000);
  }

  process.on('SIGTERM', () => gracefulShutdown('SIGTERM'));
  process.on('SIGINT', () => gracefulShutdown('SIGINT'));
}

// Start the server
startServer().catch((err) => {
  logger.error('❌ Failed to start server:', err);
  process.exit(1);
});<|MERGE_RESOLUTION|>--- conflicted
+++ resolved
@@ -514,11 +514,8 @@
       const demoUserId = userId || `demo_${Date.now()}`;
       const demoUser = {
         id: demoUserId,
-<<<<<<< HEAD
         userId: demoUserId, // Compatibility layer
-=======
         userId: demoUserId,
->>>>>>> 3b38a7f4
         email: email || `${userId || 'demo'}@demo.zantara.io`,
         name: name || 'Demo User',
         role: 'User' as const,
@@ -568,17 +565,14 @@
         });
       }
 
-<<<<<<< HEAD
       const userIdGenerated = `user_${Date.now()}`;
       const user = {
         id: userIdGenerated,
         userId: userIdGenerated, // Compatibility layer
-=======
       const generatedUserId = `user_${Date.now()}`;
       const user = {
         id: generatedUserId,
         userId: generatedUserId,
->>>>>>> 3b38a7f4
         email,
         name: name || email.split('@')[0],
         role: 'User' as const,
@@ -586,11 +580,8 @@
         permissions: ['read' as const, 'write' as const],
         isActive: true,
         lastLogin: new Date(),
-<<<<<<< HEAD
         authType: 'enhanced' as const
-=======
         authType: 'legacy' as const
->>>>>>> 3b38a7f4
       };
 
       const token = unifiedAuth.generateToken(user, 'legacy');
@@ -748,8 +739,6 @@
       logger.info(`🔌 WebSocket ready for real-time features`);
     }
 
-<<<<<<< HEAD
-=======
     // Start AI Automation Cron Scheduler
     try {
       cronScheduler.start();
@@ -759,7 +748,6 @@
       logger.warn('⚠️  Continuing without AI automation');
     }
 
->>>>>>> 3b38a7f4
     // Initialize Cron Scheduler for Autonomous Agents
     try {
       const cronScheduler = getCronScheduler();
@@ -808,12 +796,9 @@
 
       // Stop AI Automation Cron Scheduler
       try {
-<<<<<<< HEAD
         await getCronScheduler().stop();
-=======
         getCronScheduler().stop();
         cronScheduler.stop();
->>>>>>> 3b38a7f4
         logger.info('AI Automation Cron Scheduler stopped');
       } catch (error: any) {
         logger.warn(`Error stopping cron scheduler: ${error.message}`);
