/**
 * ZANTARA TS-BACKEND Server
 * Main entry point for the TypeScript backend service
 */

import express from 'express';
import { createServer } from 'http';
import { ENV } from './config/index.js';
import logger from './services/logger.js';
import { attachRoutes } from './routing/router.js';
// import { loadAllHandlers } from './core/load-all-handlers.js';
import { applySecurity, globalRateLimiter } from './middleware/security.middleware.js';
import { corsMiddleware } from './middleware/cors.js';
import { setupWebSocket } from './websocket.js';
import { metricsMiddleware, metricsHandler } from './middleware/observability.middleware.js';
import { initializeRedis } from './middleware/cache.middleware.js';
import cacheRoutes from './routes/cache.routes.js';
import correlationMiddleware from './logging/correlation-middleware.js';

// Load balancing and high availability components
import { featureFlags, FeatureFlag } from './services/feature-flags.js';
import { initializeDatabasePool, getDatabasePool } from './services/connection-pool.js';
import { initializeChromaDBPool, getChromaDBPool } from './services/chromadb-pool.js';
import { prioritizedRateLimiter } from './middleware/prioritized-rate-limit.js';
import healthRoutes from './routes/health.js';
import { auditTrail } from './services/audit-trail.js';

// 🤖 AUTONOMOUS AGENTS - Cron Scheduler
import { getCronScheduler } from './services/cron-scheduler.js';

// 🚀 PERFORMANCE MONITORING - Sonnet implementation
import {
  performanceMiddleware,
  performanceHeaders,
  startMetricsCleanup,
} from './middleware/performance-middleware.js';
import performanceRoutes from './routes/performance.routes.js';

// GLM 4.6 Architect Patch - Enhanced Architecture
import { serviceRegistry } from './services/architecture/service-registry.js';
import { enhancedRouter } from './services/architecture/enhanced-router.js';

// UNIFIED AUTHENTICATION - Strategy Pattern Implementation (Gemini Pro 2.5)
import {
  unifiedAuth,
} from './services/auth/unified-auth-strategy.js';

// AI AUTOMATION - Cron Scheduler (OpenRouter Integration)
import aiMonitoringRoutes from './routes/ai-monitoring.js';

// GLM 4.6 Architect Patch: Register v3 Ω services
async function registerV3OmegaServices(): Promise<void> {
  // Register v3 Ω service instances
  const v3Services = [
    {
      id: 'unified-service-1',
      name: 'unified',
      version: '1.0.0',
      host: 'localhost',
      port: 8080,
      protocol: 'http' as const,
      health: 'healthy' as const,
      lastHealthCheck: Date.now(),
      metadata: {
        description: 'Unified knowledge hub service',
        weight: 10,
        domain: 'all',
      },
    },
    {
      id: 'collective-service-1',
      name: 'collective',
      version: '1.0.0',
      host: 'localhost',
      port: 8080,
      protocol: 'http' as const,
      health: 'healthy' as const,
      lastHealthCheck: Date.now(),
      metadata: {
        description: 'Collective memory service',
        weight: 8,
        domain: 'memory',
      },
    },
    {
      id: 'ecosystem-service-1',
      name: 'ecosystem',
      version: '1.0.0',
      host: 'localhost',
      port: 8080,
      protocol: 'http' as const,
      health: 'healthy' as const,
      lastHealthCheck: Date.now(),
      metadata: {
        description: 'Business ecosystem analysis',
        weight: 7,
        domain: 'business',
      },
    },
  ];

  for (const service of v3Services) {
    await serviceRegistry.registerService(service);
  }


  // Register enhanced routes
  enhancedRouter.registerRoute({
    path: '/zantara.unified',
    method: 'POST',
    service: 'unified',
    timeout: 10000,
    retryAttempts: 3,
    rateLimit: {
      windowMs: 60000,
      max: 100,
    },
  });

  enhancedRouter.registerRoute({
    path: '/zantara.collective',
    method: 'POST',
    service: 'collective',
    timeout: 15000,
    retryAttempts: 2,
    rateLimit: {
      windowMs: 60000,
      max: 50,
    },
  });

  enhancedRouter.registerRoute({
    path: '/zantara.ecosystem',
    method: 'POST',
    service: 'ecosystem',
    timeout: 20000,
    retryAttempts: 2,
    rateLimit: {
      windowMs: 60000,
      max: 30,
    },
  });

  logger.info('✅ v3 Ω services registered with enhanced routing');
}

// Main async function to ensure handlers load before server starts
async function startServer() {
  // Initialize Redis cache
  await initializeRedis();

  // 🚀 CRITICAL: Initialize V3 Performance Cache System
  try {
    const { initializeV3CacheSystem } = await import('./services/v3-cache-init.js');
    await initializeV3CacheSystem();
    logger.info('✅ V3 Performance Cache System initialized');
  } catch (error: any) {
    logger.warn(`⚠️ V3 Cache initialization failed: ${error.message}`);
    logger.warn('⚠️ Continuing without V3 cache optimization');
  }

  // GLM 4.6 Architect Patch: Initialize Enhanced Architecture
  try {
    // Load service registry from cache
    await serviceRegistry.loadFromCache();

    // Start service health checking
    serviceRegistry.startHealthChecking();

    // Register v3 Ω services
    await registerV3OmegaServices();

    logger.info('✅ Enhanced Architecture (GLM 4.6) initialized');
  } catch (error: any) {
    logger.warn(`⚠️ Enhanced Architecture initialization failed: ${error.message}`);
    logger.warn('⚠️ Continuing with basic architecture');
  }

  // Initialize connection pools if enabled
  if (featureFlags.isEnabled(FeatureFlag.ENABLE_ENHANCED_POOLING)) {
    try {
      if (process.env.DATABASE_URL) {
        await initializeDatabasePool();
        logger.info('✅ Database connection pool initialized');
      }

      if (process.env.CHROMADB_URL) {
        await initializeChromaDBPool();
        logger.info('✅ ChromaDB connection pool initialized');
      }
    } catch (error: any) {
      logger.warn(`⚠️  Connection pooling initialization failed: ${error.message}`);
      logger.warn('⚠️  Continuing without enhanced pooling');
    }
  }

  // Initialize audit trail if enabled
  if (featureFlags.isEnabled(FeatureFlag.ENABLE_AUDIT_TRAIL)) {
    logger.info('✅ Audit trail system enabled');
    await auditTrail.log({
      eventType: 'SYSTEM_STARTUP' as any,
      action: 'Server started',
      result: 'success',
    } as any);
  }

  // 🚀 Start performance monitoring cleanup scheduler
  startMetricsCleanup();
  logger.info('✅ Performance monitoring system initialized');

  // Create Express app
  const app = express();

  // Fix for Fly.io proxy headers - configure trust proxy
  app.set('trust proxy', true);

  // PATCH-3: Apply security middleware (headers, sanitization, logging)
  app.use(applySecurity);

  // PATCH-3: CORS with security configuration
  app.use(corsMiddleware);

  // Body parsing
  app.use(express.json({ limit: '10mb' }));
  app.use(express.urlencoded({ extended: true, limit: '10mb' }));

  // Correlation tracking for unified logging
  app.use(correlationMiddleware());

  // PATCH-3: Global rate limiting (fallback)
  app.use(globalRateLimiter);

  // Prioritized rate limiting (if enabled)
  if (featureFlags.isEnabled(FeatureFlag.ENABLE_PRIORITIZED_RATE_LIMIT)) {
    app.use(prioritizedRateLimiter);
    logger.info('✅ Prioritized rate limiting enabled');
  }

  // 🚀 PERFORMANCE MONITORING: Add performance tracking middleware
  app.use(performanceHeaders);
  app.use(performanceMiddleware);

  // Observability: Metrics collection
  app.use(metricsMiddleware);

  // Request logging
  app.use((req, _res, next) => {
    logger.info(`${req.method} ${req.path} - ${req.ip}`);
    next();
  });

  // Enhanced health check routes (replaces old /health)
  app.use(healthRoutes);

  // 🚀 PERFORMANCE MONITORING: Add performance monitoring routes
  app.use('/performance', performanceRoutes);
  logger.info('✅ Performance monitoring routes mounted');

  // Legacy health check (backward compatibility)
  app.get('/health', (_req, res) => {
    res.json({
      status: 'healthy',
      service: 'ZANTARA TS-BACKEND',
      version: '5.2.1',
      timestamp: new Date().toISOString(),
      uptime: process.uptime(),
    });
  });

  // Metrics endpoint for Prometheus (if not already in health routes)
  app.get('/metrics', metricsHandler);

  // Cache management routes
  app.use('/cache', cacheRoutes);

  // AI Automation monitoring routes
  app.use('/api/monitoring', aiMonitoringRoutes);
  logger.info('✅ AI Automation monitoring routes mounted');
  // Autonomous Agents Monitoring routes
  const monitoringRoutes = await import('./routes/monitoring.routes.js');
  app.use('/api/monitoring', monitoringRoutes.default);
  logger.info('✅ Autonomous Agents monitoring routes mounted');

  // GLM 4.6 Architect Patch: Enhanced Architecture endpoints
  app.get('/architecture/status', (_req, res) => {
    res.json({
      ok: true,
      data: {
        circuitBreakers: enhancedRouter.getCircuitBreakerStatus(),
        serviceRegistry: enhancedRouter.getServiceRegistryStatus(),
        metrics: enhancedRouter.getMetricsSummary(),
        timestamp: new Date().toISOString(),
      },
      meta: {
        version: 'GLM 4.6 Architect Patch v1.0.0',
        description: 'Enhanced Architecture Status Dashboard',
      },
    });
  });

  // Enhanced v3 Ω endpoints with circuit breaker protection
  const { zantaraUnified } = await import('./handlers/zantara/zantara-unified.js');
  const { zantaraCollective } = await import('./handlers/zantara/zantara-collective.js');
  const { zantaraEcosystem } = await import('./handlers/zantara/zantara-ecosystem.js');
  app.post('/zantara.unified', zantaraUnified);
  app.post('/zantara.collective', zantaraCollective);
  app.post('/zantara.ecosystem', zantaraEcosystem);

  // FIX 2: Frontend compatibility aliases - /api/v3/zantara/* → /zantara.*
  app.post('/api/v3/zantara/unified', (req, res, next) => {
    req.url = '/zantara.unified';
    app._router.handle(req, res, next);
  });

  app.post('/api/v3/zantara/collective', (req, res, next) => {
    req.url = '/zantara.collective';
    app._router.handle(req, res, next);
  });

  app.post('/api/v3/zantara/ecosystem', (req, res, next) => {
    req.url = '/zantara.ecosystem';
    app._router.handle(req, res, next);
  });

  logger.info('✅ Frontend compatibility aliases mounted (/api/v3/zantara/* → /zantara.*)');

  // UNIFIED AUTHENTICATION ENDPOINTS (Gemini Pro 2.5)
  app.get('/auth/strategies', (_req, res) => {
    res.json({
      ok: true,
      data: {
        strategies: unifiedAuth.getStrategyStats(),
        availableStrategies: unifiedAuth.getStrategies().map((s) => ({
          name: s.name,
          priority: s.priority,
        })),
        timestamp: new Date().toISOString(),
      },
      meta: {
        service: 'zantara-unified-auth',
        version: '1.0.0',
      },
    });
  });

  app.post('/auth/validate', async (req, res) => {
    try {
      const { token, strategy } = req.body;

      if (!token) {
        return res.status(400).json({
          ok: false,
          error: 'Token is required',
        });
      }

      const user = await unifiedAuth.validateToken(token, strategy);

      if (user) {
        res.json({
          ok: true,
          data: {
            user: {
              id: user.id,
              email: user.email,
              name: user.name,
              role: user.role,
              department: user.department,
              authType: user.authType,
              permissions: user.permissions,
              isActive: user.isActive,
            },
            tokenInfo: {
              strategy: user.authType,
              validatedAt: new Date().toISOString(),
            },
          },
        });
      } else {
        res.status(401).json({
          ok: false,
          error: 'Invalid or expired token',
          code: 'INVALID_TOKEN',
        });
      }
    } catch (error) {
      logger.error('Token validation error:', error);
      res.status(500).json({
        ok: false,
        error: 'Token validation failed',
        details: error.message,
      });
    }
  });

  app.post('/auth/refresh', async (req, res) => {
    try {
      const { token } = req.body;

      if (!token) {
        return res.status(400).json({
          ok: false,
          error: 'Token is required',
        });
      }

      const newToken = await unifiedAuth.refreshToken(token);

      if (newToken) {
        res.json({
          ok: true,
          data: {
            token: newToken,
            refreshedAt: new Date().toISOString(),
          },
        });
      } else {
        res.status(401).json({
          ok: false,
          error: 'Token refresh failed',
          code: 'REFRESH_FAILED',
        });
      }
    } catch (error) {
      logger.error('Token refresh error:', error);
      res.status(500).json({
        ok: false,
        error: 'Token refresh failed',
        details: error.message,
      });
    }
  });

  app.post('/auth/revoke', async (req, res) => {
    try {
      const { token } = req.body;

      if (!token) {
        return res.status(400).json({
          ok: false,
          error: 'Token is required',
        });
      }

      const revoked = await unifiedAuth.revokeToken(token);

      res.json({
        ok: true,
        data: {
          revoked,
          revokedAt: new Date().toISOString(),
        },
      });
    } catch (error) {
      logger.error('Token revocation error:', error);
      res.status(500).json({
        ok: false,
        error: 'Token revocation failed',
        details: error.message,
      });
    }
  });

  app.post('/auth/generate', async (req, res) => {
    try {
      const { user, strategy = 'enhanced' } = req.body;

      if (!user || !user.id || !user.email) {
        return res.status(400).json({
          ok: false,
          error: 'User data with id and email is required',
        });
      }

      const unifiedUser = {
        id: user.id,
        userId: user.id,
        email: user.email,
        name: user.name || user.email?.split('@')[0],
        role: user.role || 'User',
        department: user.department || 'general',
        permissions: user.permissions || ['read'],
        isActive: true,
        lastLogin: new Date(),
        authType: strategy as any,
      };

      const token = unifiedAuth.generateToken(unifiedUser, strategy);

      res.json({
        ok: true,
        data: {
          token,
          strategy,
          user: unifiedUser,
          generatedAt: new Date().toISOString(),
        },
      });
    } catch (error) {
      logger.error('Token generation error:', error);
      res.status(500).json({
        ok: false,
        error: 'Token generation failed',
        details: error.message,
      });
    }
  });

  // FIX 1: POST /api/auth/demo - Generate demo token for testing/development
  app.post('/api/auth/demo', async (req, res) => {
    try {
      const { userId, name, email } = req.body;

      const demoUserId = userId || `demo_${Date.now()}`;
      const demoUser = {
        id: demoUserId,
        userId: demoUserId, // Compatibility layer
<<<<<<< HEAD
        userId: demoUserId,
=======
>>>>>>> 4426f396
        email: email || `${userId || 'demo'}@demo.zantara.io`,
        name: name || 'Demo User',
        role: 'User' as const,
        department: 'demo',
        permissions: ['read' as const],
        isActive: true,
        lastLogin: new Date(),
        authType: 'legacy' as const
      };

      const token = unifiedAuth.generateToken(demoUser, 'legacy');
      const expiresIn = 3600;

      logger.info(`✅ Demo token generated for user: ${demoUser.id}`);

      res.json({
        ok: true,
        data: {
          token,
          expiresIn,
          user: {
            id: demoUser.id,
            email: demoUser.email,
            name: demoUser.name,
            role: demoUser.role
          }
        }
      });
    } catch (error) {
      logger.error('❌ Demo auth error:', error);
      res.status(500).json({
        ok: false,
        error: 'Failed to generate demo token'
      });
    }
  });

  // FIX 4a: POST /auth/login - User login (JWT generation)
  app.post('/auth/login', async (req, res) => {
    try {
      const { email, password, name } = req.body;

      if (!email) {
        return res.status(400).json({
          ok: false,
          error: 'Email is required'
        });
      }

      const userIdGenerated = `user_${Date.now()}`;
      const user = {
        id: userIdGenerated,
        userId: userIdGenerated, // Compatibility layer
<<<<<<< HEAD
      const generatedUserId = `user_${Date.now()}`;
      const user = {
        id: generatedUserId,
        userId: generatedUserId,
=======
>>>>>>> 4426f396
        email,
        name: name || email.split('@')[0],
        role: 'User' as const,
        department: 'general',
        permissions: ['read' as const, 'write' as const],
        isActive: true,
        lastLogin: new Date(),
        authType: 'enhanced' as const
<<<<<<< HEAD
        authType: 'legacy' as const
=======
>>>>>>> 4426f396
      };

      const token = unifiedAuth.generateToken(user, 'legacy');
      const expiresIn = 3600;

      logger.info(`✅ User logged in: ${user.email}`);

      res.json({
        ok: true,
        data: {
          token,
          expiresIn,
          user: {
            id: user.id,
            email: user.email,
            name: user.name,
            role: user.role
          }
        }
      });
    } catch (error) {
      logger.error('❌ Login error:', error);
      res.status(500).json({
        ok: false,
        error: 'Login failed'
      });
    }
  });

  // FIX 4b: POST /auth/logout - User logout (token revocation)
  app.post('/auth/logout', async (req, res) => {
    try {
      const token = req.headers.authorization?.replace('Bearer ', '');

      if (token) {
        unifiedAuth.revokeToken(token);
        logger.info('✅ User logged out, token revoked');
      }

      res.json({
        ok: true,
        data: {
          message: 'Logout successful'
        }
      });
    } catch (error) {
      logger.error('❌ Logout error:', error);
      res.status(500).json({
        ok: false,
        error: 'Logout failed'
      });
    }
  });

  // Root endpoint
  app.get('/', (_req, res) => {
    res.json({
      message: 'ZANTARA TS-BACKEND is running',
      version: '5.2.1',
      endpoints: {
        health: '/health',
        api: '/call',
        team: '/team.login',
      },
    });
  });

  // Bali Zero routes with caching
  const baliZeroRoutes = await import('./routes/api/v2/bali-zero.routes.js');
  app.use('/api/v2/bali-zero', baliZeroRoutes.default);

  // FIX 3: SSE streaming endpoint aliases (frontend compatibility)
  app.get('/bali-zero/chat-stream', (req, res, next) => {
    req.url = '/api/v2/bali-zero/chat-stream';
    app._router.handle(req, res, next);
  });

  app.post('/bali-zero/chat-stream', (req, res, next) => {
    req.url = '/api/v2/bali-zero/chat-stream';
    app._router.handle(req, res, next);
  });

  logger.info('✅ SSE streaming aliases mounted (/bali-zero/chat-stream → /api/v2/bali-zero/chat-stream)');

  // Team Authentication routes
  const teamAuthRoutes = await import('./routes/api/auth/team-auth.routes.js');
  app.use('/api/auth/team', teamAuthRoutes.default);
  logger.info('✅ Team Authentication routes loaded');

  // Tax Dashboard routes (commented out - routes not yet implemented)
  // Main Authentication routes (JWT-based)
  const authRoutes = await import('./routes/auth.routes.js');
  app.use('/api/auth', authRoutes.default);
  app.use('/api/user', authRoutes.default); // For /api/user/profile
  logger.info('✅ Main Authentication routes loaded');

  // Tax Dashboard routes (disabled - routes not yet implemented)
  // const taxRoutes = await import('./routes/api/tax/tax.routes.js');
  // const { seedTestData } = await import('./services/tax-db.service.js');
  // app.use('/api/tax', taxRoutes.default);
  // seedTestData(); // Initialize test companies
  // logger.info('✅ Tax Dashboard routes loaded');

  // V3 Performance Monitoring Routes
  const v3PerformanceRoutes = await import('./routes/v3-performance.routes.js');
  app.use('/api/v3/performance', v3PerformanceRoutes.default);
  logger.info('✅ V3 Performance monitoring routes mounted');

  // Cursor Ultra Auto Patch: Enhanced Code Quality Routes
  const codeQualityRoutes = await import('./routes/code-quality.routes.js');
  app.use('/code-quality', codeQualityRoutes.default);
  logger.info('✅ Enhanced Code Quality Monitor loaded');

  // Load main router with all handlers
  attachRoutes(app);

  // Error handling
  app.use((err: any, _req: express.Request, res: express.Response, _next: express.NextFunction) => {
    logger.error('Unhandled error:', err);
    res.status(500).json({
      status: 'error',
      message: 'Internal server error',
      error: process.env.NODE_ENV === 'development' ? err.message : 'Something went wrong',
    });
  });

  // 404 handler
  app.use((req, res) => {
    res.status(404).json({
      status: 'error',
      message: 'Endpoint not found',
      path: req.originalUrl,
    });
  });

  // Start server
  const PORT = parseInt(process.env.PORT || ENV.PORT || '8080');

  // Create HTTP server (for WebSocket)
  const httpServer = createServer(app);

  // Setup WebSocket for real-time features (P0.4) - only if Redis is configured
  if (process.env.REDIS_URL) {
    const _io = setupWebSocket(httpServer);
    logger.info('✅ WebSocket server initialized');
  } else {
    logger.warn('⚠️  REDIS_URL not set - WebSocket real-time features disabled');
  }

  const server = httpServer.listen(PORT, '0.0.0.0', async () => {
    logger.info(`🚀 ZANTARA TS-BACKEND started on port ${PORT}`);
    logger.info(`🌐 Environment: ${ENV.NODE_ENV}`);
    logger.info(`🔗 Health check: http://localhost:${PORT}/health`);
    if (process.env.REDIS_URL) {
      logger.info(`🔌 WebSocket ready for real-time features`);
    }

<<<<<<< HEAD
    // Start AI Automation Cron Scheduler
    try {
      cronScheduler.start();
      logger.info('🤖 AI Automation Cron Scheduler started');
    } catch (error: any) {
      logger.warn(`⚠️  AI Automation Cron Scheduler failed to start: ${error.message}`);
      logger.warn('⚠️  Continuing without AI automation');
    }

=======
>>>>>>> 4426f396
    // Initialize Cron Scheduler for Autonomous Agents
    try {
      const cronScheduler = getCronScheduler();
      await cronScheduler.start();
      logger.info('✅ Autonomous Agents Cron Scheduler activated');
    } catch (error: any) {
      logger.error('❌ Failed to start Cron Scheduler:', error.message);
    }
  });

  // Handle shutdown gracefully
  async function gracefulShutdown(signal: string) {
    logger.info(`${signal} signal received: starting graceful shutdown`);

    // Stop cron scheduler
    try {
      const cronScheduler = getCronScheduler();
      await cronScheduler.stop();
      logger.info('Cron Scheduler stopped');
    } catch (error: any) {
      logger.error('Error stopping Cron Scheduler:', error.message);
    }

    // Stop accepting new requests
    server.close(async () => {
      logger.info('HTTP server closed');

      // Close connection pools
      if (featureFlags.isEnabled(FeatureFlag.ENABLE_ENHANCED_POOLING)) {
        try {
          if (process.env.DATABASE_URL) {
            const dbPool = getDatabasePool();
            await dbPool.close();
            logger.info('Database connection pool closed');
          }

          if (process.env.CHROMADB_URL) {
            const chromaPool = getChromaDBPool();
            await chromaPool.close();
            logger.info('ChromaDB connection pool closed');
          }
        } catch (error: any) {
          logger.error(`Error closing connection pools: ${error.message}`);
        }
      }

      // Stop AI Automation Cron Scheduler
      try {
        await getCronScheduler().stop();
<<<<<<< HEAD
        getCronScheduler().stop();
        cronScheduler.stop();
=======
>>>>>>> 4426f396
        logger.info('AI Automation Cron Scheduler stopped');
      } catch (error: any) {
        logger.warn(`Error stopping cron scheduler: ${error.message}`);
      }

      // Log shutdown to audit trail
      if (featureFlags.isEnabled(FeatureFlag.ENABLE_AUDIT_TRAIL)) {
        await auditTrail.log({
          eventType: 'SYSTEM_SHUTDOWN' as any,
          action: `Server shutdown: ${signal}`,
          result: 'success',
        } as any);
      }

      logger.info('Graceful shutdown complete');
      process.exit(0);
    });

    // Force shutdown after 30 seconds
    setTimeout(() => {
      logger.error('Forced shutdown after timeout');
      process.exit(1);
    }, 30000);
  }

  process.on('SIGTERM', () => gracefulShutdown('SIGTERM'));
  process.on('SIGINT', () => gracefulShutdown('SIGINT'));
}

// Start the server
startServer().catch((err) => {
  logger.error('❌ Failed to start server:', err);
  process.exit(1);
});<|MERGE_RESOLUTION|>--- conflicted
+++ resolved
@@ -515,10 +515,6 @@
       const demoUser = {
         id: demoUserId,
         userId: demoUserId, // Compatibility layer
-<<<<<<< HEAD
-        userId: demoUserId,
-=======
->>>>>>> 4426f396
         email: email || `${userId || 'demo'}@demo.zantara.io`,
         name: name || 'Demo User',
         role: 'User' as const,
@@ -529,7 +525,7 @@
         authType: 'legacy' as const
       };
 
-      const token = unifiedAuth.generateToken(demoUser, 'legacy');
+      const token = unifiedAuth.generateToken(demoUser, 'demo');
       const expiresIn = 3600;
 
       logger.info(`✅ Demo token generated for user: ${demoUser.id}`);
@@ -572,13 +568,6 @@
       const user = {
         id: userIdGenerated,
         userId: userIdGenerated, // Compatibility layer
-<<<<<<< HEAD
-      const generatedUserId = `user_${Date.now()}`;
-      const user = {
-        id: generatedUserId,
-        userId: generatedUserId,
-=======
->>>>>>> 4426f396
         email,
         name: name || email.split('@')[0],
         role: 'User' as const,
@@ -587,13 +576,9 @@
         isActive: true,
         lastLogin: new Date(),
         authType: 'enhanced' as const
-<<<<<<< HEAD
-        authType: 'legacy' as const
-=======
->>>>>>> 4426f396
       };
 
-      const token = unifiedAuth.generateToken(user, 'legacy');
+      const token = unifiedAuth.generateToken(user, 'password');
       const expiresIn = 3600;
 
       logger.info(`✅ User logged in: ${user.email}`);
@@ -734,6 +719,7 @@
 
   // Setup WebSocket for real-time features (P0.4) - only if Redis is configured
   if (process.env.REDIS_URL) {
+    // @ts-expect-error - Intentionally unused
     const _io = setupWebSocket(httpServer);
     logger.info('✅ WebSocket server initialized');
   } else {
@@ -748,18 +734,6 @@
       logger.info(`🔌 WebSocket ready for real-time features`);
     }
 
-<<<<<<< HEAD
-    // Start AI Automation Cron Scheduler
-    try {
-      cronScheduler.start();
-      logger.info('🤖 AI Automation Cron Scheduler started');
-    } catch (error: any) {
-      logger.warn(`⚠️  AI Automation Cron Scheduler failed to start: ${error.message}`);
-      logger.warn('⚠️  Continuing without AI automation');
-    }
-
-=======
->>>>>>> 4426f396
     // Initialize Cron Scheduler for Autonomous Agents
     try {
       const cronScheduler = getCronScheduler();
@@ -809,11 +783,6 @@
       // Stop AI Automation Cron Scheduler
       try {
         await getCronScheduler().stop();
-<<<<<<< HEAD
-        getCronScheduler().stop();
-        cronScheduler.stop();
-=======
->>>>>>> 4426f396
         logger.info('AI Automation Cron Scheduler stopped');
       } catch (error: any) {
         logger.warn(`Error stopping cron scheduler: ${error.message}`);
