--- conflicted
+++ resolved
@@ -274,16 +274,13 @@
   // Cache management routes
   app.use('/cache', cacheRoutes);
 
-<<<<<<< HEAD
   // AI Automation monitoring routes
   app.use('/api/monitoring', aiMonitoringRoutes);
   logger.info('✅ AI Automation monitoring routes mounted');
-=======
   // Autonomous Agents Monitoring routes
   const monitoringRoutes = await import('./routes/monitoring.routes.js');
   app.use('/api/monitoring', monitoringRoutes.default);
   logger.info('✅ Autonomous Agents monitoring routes mounted');
->>>>>>> 36ad2949
 
   // GLM 4.6 Architect Patch: Enhanced Architecture endpoints
   app.get('/architecture/status', (_req, res) => {
@@ -665,9 +662,7 @@
   app.use('/api/auth/team', teamAuthRoutes.default);
   logger.info('✅ Team Authentication routes loaded');
 
-<<<<<<< HEAD
   // Tax Dashboard routes (commented out - routes not yet implemented)
-=======
   // Main Authentication routes (JWT-based)
   const authRoutes = await import('./routes/auth.routes.js');
   app.use('/api/auth', authRoutes.default);
@@ -675,7 +670,6 @@
   logger.info('✅ Main Authentication routes loaded');
 
   // Tax Dashboard routes (disabled - routes not yet implemented)
->>>>>>> 36ad2949
   // const taxRoutes = await import('./routes/api/tax/tax.routes.js');
   // const { seedTestData } = await import('./services/tax-db.service.js');
   // app.use('/api/tax', taxRoutes.default);
@@ -737,7 +731,6 @@
       logger.info(`🔌 WebSocket ready for real-time features`);
     }
 
-<<<<<<< HEAD
     // Start AI Automation Cron Scheduler
     try {
       cronScheduler.start();
@@ -745,7 +738,6 @@
     } catch (error: any) {
       logger.warn(`⚠️  AI Automation Cron Scheduler failed to start: ${error.message}`);
       logger.warn('⚠️  Continuing without AI automation');
-=======
     // Initialize Cron Scheduler for Autonomous Agents
     try {
       const cronScheduler = getCronScheduler();
@@ -753,7 +745,6 @@
       logger.info('✅ Autonomous Agents Cron Scheduler activated');
     } catch (error: any) {
       logger.error('❌ Failed to start Cron Scheduler:', error.message);
->>>>>>> 36ad2949
     }
   });
 
