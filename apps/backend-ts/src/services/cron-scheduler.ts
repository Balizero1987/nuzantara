--- conflicted
+++ resolved
@@ -1,6 +1,4 @@
 /**
-<<<<<<< HEAD
-=======
  * Cron Scheduler for AI Automation
  *
  * Manages automated jobs for:
@@ -305,7 +303,6 @@
     findUntestedFiles(srcDir);
 
     return untestedFiles.slice(0, 50); // Return top 50
->>>>>>> 3b38a7f4
  * ZANTARA Cron Scheduler for Autonomous Agents
  * Runs maintenance tasks automatically
  */
