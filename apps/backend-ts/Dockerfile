# TypeScript Backend Dockerfile for Fly.io
FROM node:20-alpine

# Install curl for health checks
RUN apk add --no-cache curl

# Set working directory
WORKDIR /app

# Copy package files first (better caching)
COPY package*.json ./
COPY tsconfig*.json ./

# Install ALL dependencies (including devDependencies for build)
# Use --legacy-peer-deps to resolve chromadb/@google/generative-ai conflict
RUN npm install --legacy-peer-deps

# Copy source code
COPY src/ ./src/

# Build the TypeScript code
RUN npm run build

# Expose port (Fly.io uses PORT env var)
EXPOSE $PORT

# Health check removed - using Fly.io's built-in health monitoring

<<<<<<< HEAD
# Start the application with tsx (TypeScript runtime)
CMD ["npx", "tsx", "src/server.ts"]
# Build with AI Automation enabled
=======
# Start the application with tsx (TypeScript runtime) - MAIN SERVER
CMD ["npx", "tsx", "src/server.ts"]
# Build 1731008847 - MAIN SERVER with auth fixes
>>>>>>> 36ad2949
<|MERGE_RESOLUTION|>--- conflicted
+++ resolved
@@ -26,12 +26,9 @@
 
 # Health check removed - using Fly.io's built-in health monitoring
 
-<<<<<<< HEAD
 # Start the application with tsx (TypeScript runtime)
 CMD ["npx", "tsx", "src/server.ts"]
 # Build with AI Automation enabled
-=======
 # Start the application with tsx (TypeScript runtime) - MAIN SERVER
 CMD ["npx", "tsx", "src/server.ts"]
-# Build 1731008847 - MAIN SERVER with auth fixes
->>>>>>> 36ad2949
+# Build 1731008847 - MAIN SERVER with auth fixes