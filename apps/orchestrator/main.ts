--- conflicted
+++ resolved
@@ -7,14 +7,11 @@
 import axios from 'axios';
 import * as dotenv from 'dotenv';
 import cors from 'cors';
-<<<<<<< HEAD
 import { cacheMiddleware } from './lib/cache.middleware';
 import { cacheService } from './lib/cache.service';
-=======
 import fs from 'fs';
 import path from 'path';
 import { SuperToolHandlers } from './lib/super-tools';
->>>>>>> 93ecdabf
 
 dotenv.config();
 
