# Dockerfile for ZANTARA Router-Only Orchestrator
FROM node:18-alpine

WORKDIR /app

# Copy package files
COPY package*.json ./
COPY tsconfig.json ./

# Install dependencies
RUN npm install

# Copy source code
COPY main.ts ./
COPY lib ./lib
<<<<<<< HEAD
=======
COPY SYSTEM_PROMPT.txt ./
>>>>>>> 93ecdabf

# Expose port
EXPOSE 3000

# Start command
CMD ["npx", "ts-node", "main.ts"]<|MERGE_RESOLUTION|>--- conflicted
+++ resolved
@@ -13,10 +13,7 @@
 # Copy source code
 COPY main.ts ./
 COPY lib ./lib
-<<<<<<< HEAD
-=======
 COPY SYSTEM_PROMPT.txt ./
->>>>>>> 93ecdabf
 
 # Expose port
 EXPOSE 3000
