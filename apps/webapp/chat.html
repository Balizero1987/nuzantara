<!DOCTYPE html>
<html lang="en">
<head>
  <meta charset="UTF-8">
  <meta name="viewport" content="width=device-width, initial-scale=1.0">
  <title>ZANTARA - Legal Counsel</title>

  <!-- Design System -->
  <link rel="stylesheet" href="css/design-system.css">
  <!-- Production Styles -->
  <link rel="stylesheet" href="css/production.css">
  <!-- AI Info Styles -->
  <link rel="stylesheet" href="css/ai-info.css">

  <!-- Authentication Guard -->
  <script src="js/auth-guard.js"></script>
  <script src="js/user-context.js"></script>

  <style>
    /* ATMOSPHERIC BLUE GALAXY BACKGROUND */
    html,
    body {
      background: #000000;
      background:
        /* Blue atmospheric galaxy */
        radial-gradient(
          ellipse 50% 30% at 50% 25%,
          rgba(50, 130, 180, 0.3) 0%,
          rgba(25, 85, 140, 0.2) 20%,
          rgba(12, 55, 100, 0.12) 35%,
          rgba(6, 28, 60, 0.06) 50%,
          transparent 70%
        ),
        linear-gradient(
          180deg,
          transparent 80%,
          rgba(40, 120, 160, 0.08) 90%,
          rgba(60, 150, 190, 0.12) 97%,
          rgba(70, 170, 210, 0.15) 100%
        ),
        #000000 !important;
    }

    .messages-container,
    .messages-inner,
    .message-space {
      background: transparent !important; /* Transparent to show body background */
    }

    /* Layout */
    body {
      position: relative;
      min-height: 100vh;
      overflow-x: hidden;
    }

    /* Video Background (optional - da testare performance) */
    .video-background {
      position: fixed;
      inset: 0;
      z-index: -1;
      width: 100%;
      height: 100%;
      object-fit: cover;
      opacity: 0; /* Hidden for now - enable when video ready */
    }

    /* Overlay - removed for pure black background */
    .bg-overlay {
      display: none;
    }

    /* Header - Fixed at top, single line layout */
    .chat-header {
      position: fixed;
      top: 0;
      left: 0;
      right: 0;
      display: flex;
      flex-direction: row;
      align-items: center;
      justify-content: space-between;
      padding: 1rem 2rem;
      z-index: 100;
      background: transparent; /* Fully transparent - unified background */
      backdrop-filter: none;
      border: none; /* No borders */
      height: 85px; /* Slightly taller for bigger logo */
    }

    .logo-container {
      display: flex;
      flex-direction: column;
      align-items: center;
      gap: 0.25rem;
      position: relative;
      flex: 0 0 auto;
      margin-top: 0.5rem; /* Push ZANTARA down a bit */
    }

    /* User Info - Inline with header */
    .user-info {
      display: flex;
      align-items: center;
      gap: 0.75rem;
      z-index: 51;
      flex: 0 0 auto;
    }

    .user-avatar {
      width: 2.6rem;
      height: 2.6rem;
      border-radius: 50%;
      background: rgba(191,170,126,0.2);
      border: 2px solid rgba(191,170,126,0.6);
      display: flex;
      align-items: center;
      justify-content: center;
      font-size: 1.3rem;
      font-weight: 600;
      color: #bfaa7e;
      cursor: pointer;
      transition: all 0.3s ease;
      position: relative;
      overflow: hidden;
      flex-shrink: 0;
    }

    .user-avatar:hover {
      transform: scale(1.1);
      border-color: #bfaa7e;
      box-shadow: 0 0 20px rgba(191,170,126,0.4);
    }

    .user-avatar img {
      width: 100%;
      height: 100%;
      object-fit: cover;
      border-radius: 50%;
    }

    .user-details {
      display: flex;
      flex-direction: column;
      align-items: flex-start;
      display: none; /* Hide user details to show only name */
    }

    .user-email {
      font-size: 0.875rem;
      font-weight: 400;
      color: rgba(255, 255, 255, 0.8);
      display: none;
    }

    .user-role {
      display: none; /* Hide role */
    }

    .logout-btn {
      padding: 0.375rem 0.75rem;
      background: transparent;
      border: 1px solid rgba(191,170,126,0.4);
      border-radius: 0.375rem;
      color: #bfaa7e;
      font-size: 0.8125rem;
      cursor: pointer;
      transition: all 0.2s;
    }

    .logout-btn:hover {
      border-color: #bfaa7e;
      background: rgba(191,170,126,0.1);
      transform: scale(1.05);
    }

    .bali-zero-logo {
      height: 5.25rem; /* 210% bigger - was 2.5rem */
      width: auto;
      opacity: 0.95;
      image-rendering: -webkit-optimize-contrast;
      image-rendering: high-quality;
      -webkit-backface-visibility: hidden;
      backface-visibility: hidden;
      transform: translateZ(0);
      -webkit-transform: translateZ(0);
      object-fit: contain;
      background-color: #000000;
      padding: 0.5rem;
      border-radius: 50%;
    }

    .zantara-title {
      font-family: var(--font-serif);
      font-weight: 600;
      font-size: 1.5rem; /* Smaller for single line */
      line-height: 1.1;
      letter-spacing: 0.05em;
      color: #bfaa7e;
    }

    .subtitle {
      font-size: 0.65rem;
      letter-spacing: 0.1em;
      margin-top: 0.15rem;
      color: rgba(255, 255, 255, 0.92);
      opacity: 0.6;
      font-family: var(--font-sans);
    }

    .javanese-script {
      font-size: 0.85rem;
      margin-left: 0.5rem;
      font-weight: 400;
      letter-spacing: 0;
      background: linear-gradient(135deg,
        #D4AF37 0%,
        #F4E5B0 25%,
        #BFAA7E 50%,
        #F4E5B0 75%,
        #D4AF37 100%
      );
      -webkit-background-clip: text;
      -webkit-text-fill-color: transparent;
      background-clip: text;
      filter: drop-shadow(0 0 3px rgba(191, 170, 126, 0.6))
              drop-shadow(0 0 8px rgba(191, 170, 126, 0.3));
      animation: keris-flame 3s ease-in-out infinite;
    }

    @keyframes keris-flame {
      0%, 100% {
        filter: drop-shadow(0 0 3px rgba(191, 170, 126, 0.6))
                drop-shadow(0 0 8px rgba(191, 170, 126, 0.3));
      }
      50% {
        filter: drop-shadow(0 0 5px rgba(212, 175, 55, 0.8))
                drop-shadow(0 0 12px rgba(244, 229, 176, 0.5));
      }
    }

    /* Messages Area - Fixed center, scrollable like GPT/Claude */
    .messages-container {
      position: fixed;
      top: 85px; /* Match new header height */
      bottom: 95px; /* Lower chat bar position - more space */
      left: 0;
      right: 0;
      overflow-y: auto;
      overflow-x: hidden;
      scroll-behavior: smooth;
      padding: 2rem 0 3rem 0; /* Extra bottom padding */
    }

    .messages-inner {
      max-width: 42rem;
      margin: 0 auto;
      padding: 1rem 1rem;
    }

    .message-space {
      display: flex;
      flex-direction: column;
      gap: 2rem;
    }

    /* Welcome Message */
    .welcome-message {
      text-align: center;
      padding: 2rem;
      animation: fadeIn 0.6s ease-out;
    }

    .welcome-message p {
      font-size: 1.3rem;
      color: var(--zantara-text-secondary);
      line-height: 1.6;
      max-width: 600px;
      margin: 0 auto;
    }

    /* Quick Actions */
    .quick-actions {
      display: flex;
      gap: 0.5rem;
      flex-wrap: wrap;
      padding: 1rem 0.5rem;
      justify-content: center;
      animation: slideUp 0.4s ease-out;
    }

    .quick-action-btn {
      padding: 0.5rem 1rem;
      border-radius: 9999px;
      background-color: transparent; /* No background - pure black */
      border: 1px solid rgba(191, 170, 126, 0.3);
      color: #bfaa7e;
      font-family: var(--font-sans);
      font-size: 0.8125rem;
      white-space: nowrap;
      cursor: pointer;
      transition: all 200ms cubic-bezier(0.4, 0, 0.2, 1);
    }

    .quick-action-btn:hover {
      background-color: transparent; /* No background - pure black */
      border-color: rgba(191, 170, 126, 0.5);
      box-shadow: none; /* No shadows - pure black background */
      transform: scale(1.05);
    }

    .quick-action-btn:active {
      transform: scale(0.95);
    }

    /* Chat Input - Thin line at bottom, no separation */
    .chat-input-container {
      position: fixed !important;
      bottom: 0 !important;
      left: 0 !important;
      right: 0 !important;
      padding: 0.5rem 1rem 1.5rem !important; /* Much thinner - reduced padding */
      background: transparent !important; /* Fully transparent - unified background */
      backdrop-filter: none;
      z-index: 90 !important;
      border: none !important; /* No borders */
      box-shadow: none !important; /* No shadow */
      display: block !important;
      visibility: visible !important;
      opacity: 1 !important;
      min-height: auto; /* Auto height */
    }

    .chat-input-wrapper {
      max-width: 42rem;
      margin: 0 auto;
      padding: 0 1rem;
      display: block !important;
      visibility: visible !important;
    }

    .chat-input-box {
      display: flex !important;
      align-items: flex-end;
      gap: 1rem;
      padding: 0.65rem 1rem; /* Much thinner padding */
      background-color: rgba(0, 0, 0, 0.8) !important;
      border: 2px solid rgba(191, 170, 126, 0.6) !important;
      border-bottom: 3px solid rgba(191, 170, 126, 0.8) !important;
      border-radius: 0.75rem;
      transition: all 300ms cubic-bezier(0.4, 0, 0.2, 1);
      visibility: visible !important;
    }

    .chat-input-box.focused {
      background-color: rgba(0, 0, 0, 0.5); /* Slight background for visibility */
      border-color: rgba(191, 170, 126, 0.6);
      border-bottom-color: #bfaa7e;
      box-shadow: 0 0 0 1px rgba(191, 170, 126, 0.2);
    }

    .chat-textarea {
      flex: 1 !important;
      resize: none;
      outline: none;
      max-height: 120px;
      padding: 0.75rem 0;
      font-size: 1.125rem;
      background-color: transparent !important;
      color: #FFFFFF !important;
      border: none;
      font-family: var(--font-sans);
      transition: color 200ms;
      display: block !important;
      visibility: visible !important;
    }

    .chat-textarea::placeholder {
      color: rgba(255, 255, 255, 0.5);
    }

    .image-button {
      display: flex !important;
      align-items: center;
      justify-content: center;
      flex-shrink: 0;
      width: 2.5rem;
      height: 2.5rem;
      padding: 0.5rem;
      font-size: 1.5rem;
      line-height: 1;
      color: #BFAA7E !important;
      background: transparent !important;
      border: none;
      cursor: pointer;
      transition: all 200ms;
      opacity: 1 !important;
      visibility: visible !important;
      text-shadow:
        0 0 8px rgba(191, 170, 126, 0.6),
        0 0 15px rgba(212, 175, 55, 0.4);
      filter: brightness(1.2) drop-shadow(0 0 4px rgba(191, 170, 126, 0.5));
    }

    .image-button:hover {
      transform: scale(1.1);
      text-shadow:
        0 0 12px rgba(212, 175, 55, 0.9),
        0 0 20px rgba(244, 229, 176, 0.7);
      filter: brightness(1.5) drop-shadow(0 0 8px rgba(212, 175, 55, 0.7));
    }

    .image-button:active {
      transform: scale(0.95);
    }

    .send-button {
      display: flex !important;
      align-items: center;
      justify-content: center;
      flex-shrink: 0;
      width: 2.5rem;
      height: 2.5rem;
      padding: 0.5rem;
      font-size: 2rem;
      font-weight: bold;
      line-height: 1;
      color: #BFAA7E !important;
      background: transparent !important;
      border: none;
      cursor: pointer;
      transform: scaleX(-1);
      transition: all 200ms;
      opacity: 1 !important;
      visibility: visible !important;
      /* Make infinity symbol LUMINOUS */
      text-shadow:
        0 0 8px rgba(191, 170, 126, 0.8),
        0 0 15px rgba(212, 175, 55, 0.6),
        0 0 25px rgba(191, 170, 126, 0.4);
      filter: brightness(1.3) drop-shadow(0 0 6px rgba(191, 170, 126, 0.7));
    }

    .send-button.focused {
      color: #D4AF37;
      text-shadow:
        0 0 12px rgba(212, 175, 55, 0.9),
        0 0 20px rgba(244, 229, 176, 0.7),
        0 0 30px rgba(191, 170, 126, 0.5);
      filter: brightness(1.5) drop-shadow(0 0 10px rgba(212, 175, 55, 0.8));
    }

    .send-button:hover:not(:disabled) {
      opacity: 1;
      transform: scaleX(-1) scale(1.1);
      text-shadow:
        0 0 15px rgba(212, 175, 55, 1),
        0 0 25px rgba(244, 229, 176, 0.8),
        0 0 35px rgba(191, 170, 126, 0.6);
      filter: brightness(1.6) drop-shadow(0 0 12px rgba(212, 175, 55, 0.9));
    }

    .send-button:disabled {
      opacity: 0.35;
      cursor: not-allowed;
      text-shadow: none;
      filter: none;
    }

    /* Energy shock animation for infinity symbol */
    @keyframes energyShock {
      0% {
        transform: scaleX(-1) scale(1);
        filter: brightness(1);
      }
      20% {
        transform: scaleX(-1) scale(1.3);
        filter: brightness(2) drop-shadow(0 0 10px #BFAA7E) drop-shadow(0 0 20px rgba(70, 170, 210, 0.8));
      }
      40% {
        transform: scaleX(-1) scale(0.9);
        filter: brightness(1.5);
      }
      60% {
        transform: scaleX(-1) scale(1.15);
        filter: brightness(1.8) drop-shadow(0 0 8px rgba(70, 170, 210, 0.6));
      }
      80% {
        transform: scaleX(-1) scale(0.95);
        filter: brightness(1.2);
      }
      100% {
        transform: scaleX(-1) scale(1);
        filter: brightness(1);
      }
    }

    .send-button.sending {
      animation: energyShock 0.6s ease-out;
      pointer-events: none;
    }

    .input-hint {
      font-size: 0.75rem;
      margin-top: 0.5rem;
      padding: 0 1.25rem;
      color: rgba(255, 255, 255, 0.92);
      opacity: 0.35;
      font-family: var(--font-sans);
      letter-spacing: 0.02em;
    }

    /* Message Bubbles */
    .message {
      display: flex;
      gap: 1rem;
      animation: fadeIn 0.3s ease-out;
    }

    .message.user {
      justify-content: flex-end; /* User messages to right */
      padding-right: 1rem; /* Minimal padding to stay closer to right edge */
    }

    .message.ai {
      justify-content: flex-start; /* AI messages to left */
    }

    .message-content {
      max-width: 32rem;
      min-height: 2.5rem; /* Congela altezza minima per stabilità */
      padding: 0.35rem 0.65rem;
      border-radius: 0.4rem;
      transition: all 200ms;
      display: inline-block;
      width: fit-content;
      overflow-wrap: break-word; /* Previeni overflow e salti */
      word-wrap: break-word;
    }

    .message.user .message-content {
      background: linear-gradient(135deg,
        rgba(70, 170, 210, 0.25) 0%,
        rgba(50, 150, 200, 0.35) 100%
      ); /* Lighter blue gradient for user messages - more visible */
      border: 1px solid rgba(70, 170, 210, 0.5);
      border-left: 3px solid rgba(70, 170, 210, 0.8);
      box-shadow: 0 2px 8px rgba(70, 170, 210, 0.15);
    }

    .message.ai .message-content {
      background: linear-gradient(135deg,
        rgba(15, 45, 80, 0.3) 0%,
        rgba(10, 30, 60, 0.4) 100%
      ); /* Much darker blue gradient for AI messages - clearly different */
      border: 1px solid rgba(191, 170, 126, 0.3);
      border-left: 3px solid rgba(212, 175, 55, 0.7);
      box-shadow: 0 2px 8px rgba(191, 170, 126, 0.1);
    }

    .message-text {
      font-size: 15px; /* px invece di rem per stabilità */
      line-height: 1.5; /* line-height fisso per evitare salti */
      color: rgba(255, 255, 255, 0.92);
      font-family: var(--font-sans);
      font-weight: 400;
      letter-spacing: 0.01em; /* Leggermente aumentato per leggibilità */
      margin: 0;
      overflow-wrap: break-word; /* Ripetuto qui per sicurezza */
    }

    .message-time {
      display: none; /* Hide timestamps completely */
    }

    .message.user .message-time {
      display: none;
    }

    .message.ai .message-time {
      display: none;
    }

    /* Typing Indicator */
    .typing-indicator {
      display: flex;
      gap: 1rem;
      animation: fadeIn 0.3s ease-out;
    }

    .typing-avatar {
      width: 2.6rem;
      height: 2.6rem;
      border-radius: 50%;
      display: flex;
      align-items: center;
      justify-content: center;
      flex-shrink: 0;
      background-color: transparent; /* No background - pure black */
      border: 1px solid rgba(191, 170, 126, 0.3);
    }

    .typing-avatar-dot {
      width: 0.5rem;
      height: 0.5rem;
      border-radius: 50%;
      background-color: #bfaa7e;
      animation: pulse 1.5s ease-in-out infinite;
    }

    .typing-text {
      display: flex;
      align-items: center;
      gap: 0.5rem;
      padding-top: 0.25rem;
    }

    .typing-label {
      font-size: 1.3rem;
      font-family: var(--font-serif);
      color: #bfaa7e;
    }

    .typing-dots {
      display: flex;
      gap: 0.25rem;
    }

    .typing-dot {
      width: 0.375rem;
      height: 0.375rem;
      border-radius: 50%;
      background-color: #bfaa7e;
    }

    .typing-dot:nth-child(1) {
      animation: wave 1.4s ease-in-out infinite;
    }

    .typing-dot:nth-child(2) {
      animation: wave 1.4s ease-in-out infinite 0.2s;
    }

    .typing-dot:nth-child(3) {
      animation: wave 1.4s ease-in-out infinite 0.4s;
    }

    /* Avatar Upload Modal */
    .avatar-modal {
      display: none;
      position: fixed;
      inset: 0;
      background: rgba(0, 0, 0, 0.85);
      backdrop-filter: blur(10px);
      z-index: 1000;
      align-items: center;
      justify-content: center;
    }

    .avatar-modal.active {
      display: flex;
    }

    .avatar-modal-content {
      background: linear-gradient(135deg,
        rgba(25, 85, 140, 0.3) 0%,
        rgba(12, 55, 100, 0.4) 100%
      );
      border: 1px solid rgba(191, 170, 126, 0.3);
      border-radius: 1rem;
      padding: 2rem;
      max-width: 400px;
      width: 90%;
    }

    .avatar-modal-title {
      font-family: var(--font-serif);
      font-size: 1.5rem;
      color: #bfaa7e;
      margin-bottom: 1.5rem;
      text-align: center;
    }

    .avatar-preview {
      width: 120px;
      height: 120px;
      border-radius: 50%;
      margin: 0 auto 1.5rem;
      border: 3px solid rgba(191, 170, 126, 0.5);
      display: flex;
      align-items: center;
      justify-content: center;
      font-size: 3rem;
      color: #bfaa7e;
      background: rgba(191, 170, 126, 0.1);
      overflow: hidden;
    }

    .avatar-preview img {
      width: 100%;
      height: 100%;
      object-fit: cover;
    }

    .avatar-upload-btn,
    .avatar-remove-btn,
    .avatar-close-btn {
      width: 100%;
      padding: 0.75rem;
      margin-bottom: 0.75rem;
      border-radius: 0.5rem;
      font-size: 1.3rem;
      cursor: pointer;
      transition: all 0.2s;
      border: 1px solid rgba(191, 170, 126, 0.4);
      background: transparent;
      color: #bfaa7e;
    }

    .avatar-upload-btn:hover,
    .avatar-remove-btn:hover,
    .avatar-close-btn:hover {
      border-color: #bfaa7e;
      background: rgba(191, 170, 126, 0.1);
      transform: scale(1.02);
    }

    .avatar-file-input {
      display: none;
    }

    /* Responsive */
    @media (max-width: 768px) {
      .zantara-title {
        font-size: 1.875rem;
      }

      .messages-inner {
        padding: 2rem 0.75rem;
      }

      .quick-actions {
        padding: 0.75rem 0.25rem;
      }

      .quick-action-btn {
        font-size: 0.75rem;
        padding: 0.4rem 0.875rem;
      }
    }
  </style>
</head>
<body>

  <!-- Video Background (placeholder - add video source when ready) -->
  <!-- <video class="video-background" autoplay loop muted playsinline preload="metadata">
    <source src="assets/video/background.mp4" type="video/mp4">
  </video> -->

  <!-- Overlay - removed for pure black background -->
  <!-- <div class="bg-overlay"></div> -->

  <!-- Header -->
  <header class="chat-header">
    <!-- Left: Bali Zero Logo -->
    <div style="flex: 0 0 auto;">
      <img src="assets/images/logo-main.png" alt="Bali Zero Logo" class="bali-zero-logo">
    </div>

    <!-- Center: ZANTARA Title -->
    <div class="logo-container">
      <h1 class="zantara-title">ZANTARA</h1>
      <p class="subtitle"><span class="javanese-script">ᬯᬶᬤ᭄ᬬ ᬥᬃᬫ</span></p>
    </div>

    <!-- Right: User Info -->
    <div class="user-info" id="userInfo">
      <div class="user-avatar" id="userAvatar"></div>
      <span class="user-email" id="userEmail"></span>
      <button class="logout-btn" id="logoutBtn">Logout</button>
    </div>
  </header>

<<<<<<< HEAD
=======
  <!-- AI Info Banner -->
  <div class="ai-info-banner">
    <div class="ai-info-content">
      <span class="ai-icon">🤖</span>
      <span class="ai-primary">Llama 4 Scout</span>
      <span class="ai-badge">PRIMARY</span>
      <span class="ai-savings">92% cost savings</span>
      <span class="ai-separator">|</span>
      <span class="ai-fallback">Claude Haiku 4.5</span>
      <span class="ai-badge fallback">FALLBACK</span>
    </div>
>>>>>>> 2442635a
  </div>

  <!-- Messages Container -->
  <main class="messages-container" id="messagesContainer">
    <div class="messages-inner">
      <div class="message-space" id="messageSpace">
        <!-- Messages will be appended here -->
      </div>
    </div>
  </main>

  <!-- Sources Container (hidden by default, shown when sources available) -->
  <div id="sources-container" class="sources-container" style="display: none;">
    <!-- Sources will be populated here by JavaScript -->
  </div>

  <!-- Metadata Container (hidden by default, shown after response) -->
  <div id="metadata-container" class="metadata-container" style="display: none;">
    <!-- Metadata will be populated here by JavaScript -->
  </div>

  <!-- Chat Input -->
  <div class="chat-input-container">
    <div class="chat-input-wrapper">
      <div class="chat-input-box" id="inputBox">
        <button
          id="imageButton"
          class="image-button"
          title="Generate Image"
          aria-label="Generate Image"
<<<<<<< HEAD
        ><img src="assets/images/paint.svg" alt="Generate Image" style="width: 1.5rem; height: 1.5rem;"></button>
=======
        >🎨</button>
>>>>>>> 2442635a
        <textarea
          id="messageInput"
          class="chat-textarea"
          placeholder="Your inquiry…"
          rows="1"
          maxlength="2000"
        ></textarea>
        <button
          id="sendButton"
          class="send-button"
          disabled
          aria-label="Send message"
        >∞</button>
      </div>
      <p class="input-hint">Enter to send • Shift + Enter for new line</p>
    </div>
  </div>

  <!-- Avatar Upload Modal -->
  <div class="avatar-modal" id="avatarModal">
    <div class="avatar-modal-content">
      <h2 class="avatar-modal-title">Customize Avatar</h2>
      <div class="avatar-preview" id="avatarPreview">
        <span id="avatarLetter">Z</span>
      </div>
      <input type="file" id="avatarFileInput" class="avatar-file-input" accept="image/*">
      <button class="avatar-upload-btn" onclick="document.getElementById('avatarFileInput').click()">
        Upload Photo
      </button>
      <button class="avatar-remove-btn" id="removeAvatarBtn">
        Remove Photo
      </button>
      <button class="avatar-close-btn" id="closeAvatarModalBtn">
        Close
      </button>
    </div>
  </div>

  <!-- Production JavaScript -->
  <script type="module" src="js/api-config.js"></script>
  <script src="js/sse-client.js"></script>
  <script src="js/zantara-client.min.js?v=20251106-debug"></script>
  <script src="js/conversation-client.js?v=20251107"></script>
  <script src="js/message-search.js?v=20251107"></script>
  <script src="js/app.js"></script>

  <!-- Avatar Management Script -->
  <script>
    // Avatar management
    (function() {
      const modal = document.getElementById('avatarModal');
      const avatar = document.getElementById('userAvatar');
      const avatarPreview = document.getElementById('avatarPreview');
      const avatarLetter = document.getElementById('avatarLetter');
      const fileInput = document.getElementById('avatarFileInput');
      const removeBtn = document.getElementById('removeAvatarBtn');
      const closeBtn = document.getElementById('closeAvatarModalBtn');
      const AVATAR_KEY = 'zantara_user_avatar';

      // Load saved avatar
      function loadAvatar() {
        const saved = localStorage.getItem(AVATAR_KEY);
        console.log('🖼️ Loading avatar from localStorage:', saved ? 'Found' : 'Not found');
        if (saved) {
          setAvatarImage(saved);
          console.log('✅ Avatar loaded successfully');
        }
      }

      // Set avatar image
      function setAvatarImage(dataUrl) {
        const img = document.createElement('img');
        img.src = dataUrl;
        avatar.innerHTML = '';
        avatar.appendChild(img);

        avatarPreview.innerHTML = '';
        const previewImg = img.cloneNode();
        avatarPreview.appendChild(previewImg);
      }

      // Remove avatar image
      function removeAvatar() {
        localStorage.removeItem(AVATAR_KEY);
        const userEmail = localStorage.getItem("zantara_user_email") || "user@example.com";
        const initial = userEmail.charAt(0).toUpperCase();
        avatar.innerHTML = initial;
        avatarPreview.innerHTML = `<span id="avatarLetter">${initial}</span>`;
      }

      // Open modal
      avatar.addEventListener('click', () => {
        modal.classList.add('active');
      });

      // Close modal
      closeBtn.addEventListener('click', () => {
        modal.classList.remove('active');
      });

      modal.addEventListener('click', (e) => {
        if (e.target === modal) {
          modal.classList.remove('active');
        }
      });

      // Handle file upload
      fileInput.addEventListener('change', (e) => {
        const file = e.target.files[0];
        if (file && file.type.startsWith('image/')) {
          const reader = new FileReader();
          reader.onload = (event) => {
            const dataUrl = event.target.result;
            localStorage.setItem(AVATAR_KEY, dataUrl);
            console.log('💾 Avatar saved to localStorage (size:', dataUrl.length, 'bytes)');
            setAvatarImage(dataUrl);
          };
          reader.readAsDataURL(file);
        }
      });

      // Remove avatar
      removeBtn.addEventListener('click', removeAvatar);

      // Initialize
      loadAvatar();
    })();

    // Add energy shock animation to send button + Enter key support
    (function() {
      const sendBtn = document.getElementById('sendButton');
      const messageInput = document.getElementById('messageInput');

      // Trigger animation on send
      function triggerSendAnimation() {
        sendBtn.classList.add('sending');
        setTimeout(() => {
          sendBtn.classList.remove('sending');
        }, 600);
      }

      // Click handler
      sendBtn.addEventListener('click', function(e) {
        triggerSendAnimation();
      });

      // Enter key handler (without Shift)
      messageInput.addEventListener('keydown', function(e) {
        if (e.key === 'Enter' && !e.shiftKey) {
          e.preventDefault(); // Prevent new line
          if (!sendBtn.disabled) {
            triggerSendAnimation();
            sendBtn.click(); // Trigger the actual send
          }
        }
      });
    })();

    // Image generation handler
    (function() {
      const imageBtn = document.getElementById('imageButton');
      const messageSpace = document.getElementById('messageSpace');

      imageBtn.addEventListener('click', async function() {
        // Get prompt from textarea or show modal
        const messageInput = document.getElementById('messageInput');
        const prompt = messageInput.value.trim();

        if (!prompt) {
          alert('Please enter a description for the image you want to generate.');
          messageInput.focus();
          return;
        }

        // Clear input
        messageInput.value = '';

        // Add user message
        addUserMessage(prompt);

        // Add loading message
        const loadingId = addAIMessage('🎨 Generating image...');

        try {
          // Call image generation API
          const response = await fetch('https://nuzantara-rag.fly.dev/api/call', {
            method: 'POST',
            headers: {
              'Content-Type': 'application/json',
              'Authorization': `Bearer ${localStorage.getItem('zantara_access_token')}`
            },
            body: JSON.stringify({
              tool: 'ai.image.generate',
              params: {
                prompt: prompt,
                style: 'realistic',
                aspect_ratio: '16:9',
                high_res_results: 1
              }
            })
          });

          const data = await response.json();

          if (data.success && data.result && data.result.image_url) {
            // Remove loading message
            removeMessage(loadingId);

            // Add image message
            addImageMessage(data.result.image_url, prompt);
          } else {
            throw new Error(data.error || 'Failed to generate image');
          }
        } catch (error) {
          console.error('Image generation failed:', error);
          // Update loading message with error
          updateMessage(loadingId, `❌ Image generation failed: ${error.message}`);
        }
      });

      // Helper functions
      function addUserMessage(text) {
        const messageDiv = document.createElement('div');
        messageDiv.className = 'message user';
        messageDiv.innerHTML = `
          <div class="message-content">
            <div class="message-text">${escapeHtml(text)}</div>
          </div>
        `;
        messageSpace.appendChild(messageDiv);
        scrollToBottom();
      }

      function addAIMessage(text) {
        const messageId = 'msg-' + Date.now();
        const messageDiv = document.createElement('div');
        messageDiv.className = 'message ai';
        messageDiv.id = messageId;
        messageDiv.innerHTML = `
          <div class="message-content">
            <div class="message-text">${escapeHtml(text)}</div>
          </div>
        `;
        messageSpace.appendChild(messageDiv);
        scrollToBottom();
        return messageId;
      }

      function addImageMessage(imageUrl, prompt) {
        const messageDiv = document.createElement('div');
        messageDiv.className = 'message ai';
        messageDiv.innerHTML = `
          <div class="message-content">
            <div class="message-text">
              <p style="margin-bottom: 0.5rem; color: #bfaa7e;">Generated image: "${escapeHtml(prompt)}"</p>
              <img src="${escapeHtml(imageUrl)}" alt="${escapeHtml(prompt)}"
                   style="max-width: 100%; border-radius: 0.5rem; margin-top: 0.5rem;">
            </div>
          </div>
        `;
        messageSpace.appendChild(messageDiv);
        scrollToBottom();
      }

      function removeMessage(messageId) {
        const msg = document.getElementById(messageId);
        if (msg) msg.remove();
      }

      function updateMessage(messageId, text) {
        const msg = document.getElementById(messageId);
        if (msg) {
          const textEl = msg.querySelector('.message-text');
          if (textEl) textEl.textContent = text;
        }
      }

      function scrollToBottom() {
        const container = document.querySelector('.messages-container');
        if (container) {
          container.scrollTop = container.scrollHeight;
        }
      }

      function escapeHtml(unsafe) {
        return unsafe
          .replace(/&/g, "&amp;")
          .replace(/</g, "&lt;")
          .replace(/>/g, "&gt;")
          .replace(/"/g, "&quot;")
          .replace(/'/g, "&#039;");
      }
    })();
  </script>

<script>(function(){function c(){var b=a.contentDocument||a.contentWindow.document;if(b){var d=b.createElement('script');d.innerHTML="window.__CF$cv$params={r:'99b6a1790b71e148',t:'MTc2MjYyMTI2OQ=='};var a=document.createElement('script');a.src='/cdn-cgi/challenge-platform/scripts/jsd/main.js';document.getElementsByTagName('head')[0].appendChild(a);";b.getElementsByTagName('head')[0].appendChild(d)}}if(document.body){var a=document.createElement('iframe');a.height=1;a.width=1;a.style.position='absolute';a.style.top=0;a.style.left=0;a.style.border='none';a.style.visibility='hidden';document.body.appendChild(a);if('loading'!==document.readyState)c();else if(window.addEventListener)document.addEventListener('DOMContentLoaded',c);else{var e=document.onreadystatechange||function(){};document.onreadystatechange=function(b){e(b);'loading'!==document.readyState&&(document.onreadystatechange=e,c())}}}})();</script></body>
</html><|MERGE_RESOLUTION|>--- conflicted
+++ resolved
@@ -781,8 +781,6 @@
     </div>
   </header>
 
-<<<<<<< HEAD
-=======
   <!-- AI Info Banner -->
   <div class="ai-info-banner">
     <div class="ai-info-content">
@@ -794,7 +792,6 @@
       <span class="ai-fallback">Claude Haiku 4.5</span>
       <span class="ai-badge fallback">FALLBACK</span>
     </div>
->>>>>>> 2442635a
   </div>
 
   <!-- Messages Container -->
@@ -825,11 +822,8 @@
           class="image-button"
           title="Generate Image"
           aria-label="Generate Image"
-<<<<<<< HEAD
         ><img src="assets/images/paint.svg" alt="Generate Image" style="width: 1.5rem; height: 1.5rem;"></button>
-=======
         >🎨</button>
->>>>>>> 2442635a
         <textarea
           id="messageInput"
           class="chat-textarea"
