/**
 * API Client Layer
 *
 * Handles all HTTP communication with ZANTARA backend.
 * Implements retry logic, error handling, JWT authentication,
 * response caching, and request deduplication.
 */

<<<<<<< HEAD
import { config } from '../config.js';
import { API_CONFIG } from '../api-config.js'; // FIX 6: Import API_CONFIG
import { jwtService } from '../auth/jwt-service.js';
=======
import { API_CONFIG } from '../api-config.js';
import { unifiedAuth } from '../auth/unified-auth.js';
>>>>>>> 94990b96
import { cacheManager } from './cache-manager.js';
import { requestDeduplicator } from './request-deduplicator.js';

class APIClient {
  constructor() {
<<<<<<< HEAD
    // FIX 6: Use API_CONFIG.backend.url instead of undefined config.api.proxyUrl
    this.baseUrl = API_CONFIG.backend.url;
    this.timeout = config.api.timeout;
    this.retryAttempts = config.api.retryAttempts;
    this.retryDelay = config.api.retryDelay;
=======
    // Use centralized API_CONFIG instead of undefined config.api.proxyUrl
    this.baseUrl = API_CONFIG.backend.url;
    this.timeout = 30000; // 30 seconds
    this.retryAttempts = 3;
    this.retryDelay = 1000; // 1 second
>>>>>>> 94990b96
  }

  /**
   * Make authenticated API call
   */
  async call(endpoint, params = {}, useStreaming = false) {
    // Use UnifiedAuth instead of broken jwtService
    const authHeader = await unifiedAuth.getAuthHeader();

    if (!authHeader) {
      throw new Error('Not authenticated');
    }

    const user = unifiedAuth.getUser();
    const headers = {
      'Content-Type': 'application/json',
      Authorization: authHeader,
      'x-user-id': user?.email || 'guest@zantara.io',
      'x-session-id': this._getSessionId(),
    };

    const body = {
      key: endpoint.startsWith('/') ? endpoint.slice(1) : endpoint,
      params,
    };

    if (useStreaming) {
      return this._streamingCall(headers, body);
    } else {
      return this._standardCall(headers, body);
    }
  }

  /**
   * Standard (non-streaming) API call with retry logic, caching, and deduplication
   */
  async _standardCall(headers, body, attempt = 1) {
    const endpoint = body.key;
    const params = body.params;

    // Check cache first
    const cached = cacheManager.get(endpoint, params);
    if (cached) {
      return cached;
    }

    // Deduplicate concurrent requests
    return requestDeduplicator.deduplicate(endpoint, params, async () => {
      try {
        const controller = new AbortController();
        const timeoutId = setTimeout(() => controller.abort(), this.timeout);

        const response = await fetch(`${this.baseUrl}/call`, {
          method: 'POST',
          headers,
          body: JSON.stringify(body),
          signal: controller.signal,
        });

        clearTimeout(timeoutId);

        // Handle rate limiting and server errors with retry
        if ((response.status === 429 || response.status >= 500) && attempt < this.retryAttempts) {
          const delay = this.retryDelay * Math.pow(2, attempt - 1); // Exponential backoff
          await this._sleep(delay);
          return this._standardCall(headers, body, attempt + 1);
        }

        if (!response.ok) {
          const error = await response.json().catch(() => ({ message: 'Unknown error' }));
          throw new Error(error.message || `HTTP ${response.status}`);
        }

        const data = await response.json();

        // Cache successful response
        cacheManager.set(endpoint, params, data);

        return data;
      } catch (error) {
        if (error.name === 'AbortError') {
          throw new Error('Request timeout');
        }
        throw error;
      }
    });
  }

  /**
   * Streaming API call
   */
  async _streamingCall(headers, body) {
    const response = await fetch(`${this.baseUrl}/chat`, {
      method: 'POST',
      headers,
      body: JSON.stringify(body),
    });

    if (!response.ok) {
      const error = await response.json().catch(() => ({ message: 'Unknown error' }));
      throw new Error(error.message || `HTTP ${response.status}`);
    }

    return response.body;
  }

  /**
   * Health check
   */
  async healthCheck() {
    try {
      const response = await fetch(`${this.baseUrl}/health`, {
        method: 'GET',
        timeout: 5000,
      });
      return response.ok;
    } catch (e) {
      return false;
    }
  }

  /**
   * Get or create session ID
   */
  _getSessionId() {
    let sessionId = localStorage.getItem('zantara-session-id');
    if (!sessionId) {
      sessionId = this._generateSessionId();
      localStorage.setItem('zantara-session-id', sessionId);
    }
    return sessionId;
  }

  /**
   * Generate unique session ID
   */
  _generateSessionId() {
    return `${Date.now()}-${Math.random().toString(36).substring(2, 15)}`;
  }

  /**
   * Sleep utility for retry delays
   */
  _sleep(ms) {
    return new Promise((resolve) => setTimeout(resolve, ms));
  }
}

// Export singleton instance
export const apiClient = new APIClient();
export default apiClient;<|MERGE_RESOLUTION|>--- conflicted
+++ resolved
@@ -6,32 +6,18 @@
  * response caching, and request deduplication.
  */
 
-<<<<<<< HEAD
-import { config } from '../config.js';
-import { API_CONFIG } from '../api-config.js'; // FIX 6: Import API_CONFIG
-import { jwtService } from '../auth/jwt-service.js';
-=======
 import { API_CONFIG } from '../api-config.js';
 import { unifiedAuth } from '../auth/unified-auth.js';
->>>>>>> 94990b96
 import { cacheManager } from './cache-manager.js';
 import { requestDeduplicator } from './request-deduplicator.js';
 
 class APIClient {
   constructor() {
-<<<<<<< HEAD
-    // FIX 6: Use API_CONFIG.backend.url instead of undefined config.api.proxyUrl
-    this.baseUrl = API_CONFIG.backend.url;
-    this.timeout = config.api.timeout;
-    this.retryAttempts = config.api.retryAttempts;
-    this.retryDelay = config.api.retryDelay;
-=======
     // Use centralized API_CONFIG instead of undefined config.api.proxyUrl
     this.baseUrl = API_CONFIG.backend.url;
     this.timeout = 30000; // 30 seconds
     this.retryAttempts = 3;
     this.retryDelay = 1000; // 1 second
->>>>>>> 94990b96
   }
 
   /**
