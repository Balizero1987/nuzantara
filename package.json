--- conflicted
+++ resolved
@@ -68,10 +68,7 @@
     "@types/jest": "^29.5.12",
     "@types/multer": "^2.0.0",
     "@types/node": "^24.10.0",
-<<<<<<< HEAD
-=======
     "@types/node-cron": "^3.0.11",
->>>>>>> 3b38a7f4
     "@types/supertest": "^6.0.3",
     "@typescript-eslint/eslint-plugin": "^8.46.0",
     "@typescript-eslint/parser": "^8.46.0",
